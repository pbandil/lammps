--- conflicted
+++ resolved
@@ -111,24 +111,15 @@
 
       // determine whether atom-style variable or atom property is used
 
-<<<<<<< HEAD
-      if (strstr(arg[4],"i_") == arg[4]) {
-	int flag,cols;
-        int custom_index = atom->find_custom(arg[4]+2,flag,cols);
-	if (custom_index < 0 || !flag || cols)
-          error->all(FLERR,"Fix rigid custom requires custom integer vector");
-=======
       if (utils::strmatch(arg[4],"^i_")) {
-        int is_double=0;
-        int custom_index = atom->find_custom(arg[4]+2,is_double);
+        int is_double,cols;
+        int custom_index = atom->find_custom(arg[4]+2,is_double,cols);
         if (custom_index == -1)
           error->all(FLERR,"Fix rigid/small custom requires "
                      "previously defined property/atom");
-        else if (is_double)
+        else if (is_double || cols)
           error->all(FLERR,"Fix rigid/small custom requires "
-                     "integer-valued property/atom");
-
->>>>>>> dad9942b
+                     "integer-valued property/atom vector");
         int minval = INT_MAX;
         int *value = atom->ivector[custom_index];
         for (i = 0; i < nlocal; i++)
