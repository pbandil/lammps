// clang-format off
/* ----------------------------------------------------------------------
   LAMMPS - Large-scale Atomic/Molecular Massively Parallel Simulator
   https://www.lammps.org/, Sandia National Laboratories
   LAMMPS development team: developers@lammps.org

   Copyright (2003) Sandia Corporation.  Under the terms of Contract
   DE-AC04-94AL85000 with Sandia Corporation, the U.S. Government retains
   certain rights in this software.  This software is distributed under
   the GNU General Public License.

   See the README file in the top-level LAMMPS directory.
------------------------------------------------------------------------- */

#include "variable.h"

#include "atom.h"
#include "comm.h"
#include "compute.h"
#include "domain.h"
#include "error.h"
#include "fix.h"
#include "fix_store_atom.h"
#include "group.h"
#include "info.h"
#include "input.h"
#include "label_map.h"
#include "library.h"
#include "lmppython.h"
#include "math_const.h"
#include "memory.h"
#include "modify.h"
#include "output.h"
#include "random_mars.h"
#include "region.h"
#include "thermo.h"
#include "tokenizer.h"
#include "universe.h"
#include "update.h"

#include "fmt/ranges.h"

#include <cctype>
#include <cmath>
#include <cstring>
#include <unordered_map>

using namespace LAMMPS_NS;
using namespace MathConst;

static constexpr int VARDELTA = 4;
static constexpr int MAXLEVEL = 4;
static constexpr int MAXLINE = 256;
static constexpr int CHUNK = 1024;
static constexpr int MAXFUNCARG = 6;

static inline double MYROUND(double a) { return ((a - floor(a)) >= 0.5) ? ceil(a) : floor(a); }

enum{ARG,OP};

// customize by adding a function
// if add before XOR:
// also set precedence level in constructor and precedence length in *.h

enum{DONE,ADD,SUBTRACT,MULTIPLY,DIVIDE,CARAT,MODULO,UNARY,
     NOT,EQ,NE,LT,LE,GT,GE,AND,OR,XOR,
     SQRT,EXP,LN,LOG,ABS,SIN,COS,TAN,ASIN,ACOS,ATAN,ATAN2,
     RANDOM,NORMAL,CEIL,FLOOR,ROUND,TERNARY,
     RAMP,STAGGER,LOGFREQ,LOGFREQ2,LOGFREQ3,STRIDE,STRIDE2,
     VDISPLACE,SWIGGLE,CWIGGLE,GMASK,RMASK,
     GRMASK,IS_ACTIVE,IS_DEFINED,IS_AVAILABLE,IS_FILE,EXTRACT_SETTING,
     VALUE,ATOMARRAY,TYPEARRAY,INTARRAY,BIGINTARRAY,VECTORARRAY};

// customize by adding a special function

enum{SUM,XMIN,XMAX,AVE,TRAP,SLOPE};

static constexpr double BIG = 1.0e20;

// INT64_MAX cannot be represented with a double. reduce to avoid overflow when casting back

#if defined(LAMMPS_SMALLBIG) || defined(LAMMPS_BIGBIG)
static constexpr double MAXBIGINT_DOUBLE = (double) (MAXBIGINT-512);
#else
static constexpr double MAXBIGINT_DOUBLE = (double) MAXBIGINT;
#endif

// constants for variable expressions. customize by adding new items.
// if needed (cf. 'version') initialize in Variable class constructor.

static std::unordered_map<std::string, double> constants = {
  {"PI", MY_PI },
  {"version", -1 },
  {"yes", 1 },
  {"no", 0 },
  {"on", 1 },
  {"off", 0 },
  {"true", 1 },
  {"false", 0 }
};

/* ---------------------------------------------------------------------- */

Variable::Variable(LAMMPS *lmp) : Pointers(lmp)
{
  MPI_Comm_rank(world,&me);

  nvar = maxvar = 0;
  names = nullptr;
  style = nullptr;
  num = nullptr;
  which = nullptr;
  pad = nullptr;
  reader = nullptr;
  data = nullptr;
  dvalue = nullptr;
  vecs = nullptr;

  eval_in_progress = nullptr;

  randomequal = nullptr;
  randomatom = nullptr;

  // override initializer since LAMMPS class needs to be instantiated

  constants["version"] = lmp->num_ver;

  // customize by assigning a precedence level

  precedence[DONE] = 0;
  precedence[OR] = precedence[XOR] = 1;
  precedence[AND] = 2;
  precedence[EQ] = precedence[NE] = 3;
  precedence[LT] = precedence[LE] = precedence[GT] = precedence[GE] = 4;
  precedence[ADD] = precedence[SUBTRACT] = 5;
  precedence[MULTIPLY] = precedence[DIVIDE] = precedence[MODULO] = 6;
  precedence[CARAT] = 7;
  precedence[UNARY] = precedence[NOT] = 8;
}

/* ---------------------------------------------------------------------- */

Variable::~Variable()
{
  for (int i = 0; i < nvar; i++) {
    delete[] names[i];
    delete reader[i];
    if (style[i] == LOOP || style[i] == ULOOP) delete[] data[i][0];
    else for (int j = 0; j < num[i]; j++) delete[] data[i][j];
    delete[] data[i];
    if (style[i] == VECTOR) memory->destroy(vecs[i].values);
  }
  memory->sfree(names);
  memory->destroy(style);
  memory->destroy(num);
  memory->destroy(which);
  memory->destroy(pad);
  memory->sfree(reader);
  memory->sfree(data);
  memory->sfree(dvalue);
  memory->sfree(vecs);

  memory->destroy(eval_in_progress);

  delete randomequal;
  delete randomatom;

}

/* ----------------------------------------------------------------------
   called by variable command in input script
------------------------------------------------------------------------- */

void Variable::set(int narg, char **arg)
{
  if (narg < 2) utils::missing_cmd_args(FLERR, "variable", error);

  int replaceflag = 0;

  // DELETE
  // doesn't matter if variable no longer exists

  if (strcmp(arg[1],"delete") == 0) {
    if (narg != 2)
      error->all(FLERR,"Illegal variable delete command: expected 2 arguments but found {}", narg);
    if (find(arg[0]) >= 0) remove(find(arg[0]));
    return;

  // INDEX
  // num = listed args, which = 1st value, data = copied args

  } else if (strcmp(arg[1],"index") == 0) {
    if (narg < 3) utils::missing_cmd_args(FLERR, "variable index", error);
    if (find(arg[0]) >= 0) return;
    if (nvar == maxvar) grow();
    style[nvar] = INDEX;
    num[nvar] = narg - 2;
    which[nvar] = 0;
    pad[nvar] = 0;
    data[nvar] = new char*[num[nvar]];
    copy(num[nvar],&arg[2],data[nvar]);

  // LOOP
  // 1 arg + pad: num = N, which = 1st value, data = single string
  // 2 args + pad: num = N2, which = N1, data = single string

  } else if (strcmp(arg[1],"loop") == 0) {
    if (narg < 3) utils::missing_cmd_args(FLERR, "variable loop", error);
    if (find(arg[0]) >= 0) return;
    if (nvar == maxvar) grow();
    style[nvar] = LOOP;
    int nfirst = 0,nlast = 0;
    if (narg == 3 || (narg == 4 && strcmp(arg[3],"pad") == 0)) {
      nfirst = 1;
      nlast = utils::inumeric(FLERR,arg[2],false,lmp);
      if (nlast <= 0) error->all(FLERR, "Invalid variable loop argument: {}", nlast);
      if (narg == 4 && strcmp(arg[3],"pad") == 0) {
        pad[nvar] = fmt::format("{}",nlast).size();
      } else pad[nvar] = 0;
    } else if (narg == 4 || (narg == 5 && strcmp(arg[4],"pad") == 0)) {
      nfirst = utils::inumeric(FLERR,arg[2],false,lmp);
      nlast = utils::inumeric(FLERR,arg[3],false,lmp);
      if (nfirst > nlast || nlast < 0)
        error->all(FLERR,"Illegal variable loop command: {} > {}", nfirst,nlast);
      if (narg == 5 && strcmp(arg[4],"pad") == 0) {
        pad[nvar] = fmt::format("{}",nlast).size();
      } else pad[nvar] = 0;
    } else error->all(FLERR,"Illegal variable loop command: too many arguments");
    num[nvar] = nlast;
    which[nvar] = nfirst-1;
    data[nvar] = new char*[1];
    data[nvar][0] = nullptr;

  // WORLD
  // num = listed args, which = partition this proc is in, data = copied args
  // error check that num = # of worlds in universe

  } else if (strcmp(arg[1],"world") == 0) {
    if (narg < 3) utils::missing_cmd_args(FLERR, "variable world", error);
    if (find(arg[0]) >= 0) return;
    if (nvar == maxvar) grow();
    style[nvar] = WORLD;
    num[nvar] = narg - 2;
    if (num[nvar] != universe->nworlds)
      error->all(FLERR,"World variable count doesn't match # of partitions");
    which[nvar] = universe->iworld;
    pad[nvar] = 0;
    data[nvar] = new char*[num[nvar]];
    copy(num[nvar],&arg[2],data[nvar]);

  // UNIVERSE and ULOOP
  // for UNIVERSE: num = listed args, data = copied args
  // for ULOOP: num = N, data = single string
  // which = partition this proc is in
  // universe proc 0 creates lock file
  // error check that all other universe/uloop variables are same length

  } else if (strcmp(arg[1],"universe") == 0 || strcmp(arg[1],"uloop") == 0) {
    if (strcmp(arg[1],"universe") == 0) {
      if (narg < 3) utils::missing_cmd_args(FLERR, "variable universe", error);
      if (find(arg[0]) >= 0) return;
      if (nvar == maxvar) grow();
      style[nvar] = UNIVERSE;
      num[nvar] = narg - 2;
      pad[nvar] = 0;
      data[nvar] = new char*[num[nvar]];
      copy(num[nvar],&arg[2],data[nvar]);
    } else if (strcmp(arg[1],"uloop") == 0) {
      if (narg < 3 || narg > 4)
        error->all(FLERR,"Illegal variable command: expected 3 or 4 arguments but found {}", narg);
      if (narg == 4 && strcmp(arg[3],"pad") != 0)
        error->all(FLERR, "Invalid variable uloop argument: {}", arg[3]);
      if (find(arg[0]) >= 0) return;
      if (nvar == maxvar) grow();
      style[nvar] = ULOOP;
      num[nvar] = utils::inumeric(FLERR,arg[2],false,lmp);
      data[nvar] = new char*[1];
      data[nvar][0] = nullptr;
      if (narg == 4) pad[nvar] = std::to_string(num[nvar]).size();
      else pad[nvar] = 0;
    }

    if (num[nvar] < universe->nworlds)
      error->all(FLERR,"Universe/uloop variable count < # of partitions");
    which[nvar] = universe->iworld;

    if (universe->me == 0) {
      FILE *fp = fopen("tmp.lammps.variable","w");
      if (fp == nullptr)
        error->one(FLERR,"Cannot open temporary file for world counter: " + utils::getsyserror());
      fprintf(fp,"%d\n",universe->nworlds);
      fclose(fp);
      fp = nullptr;
    }

    for (int jvar = 0; jvar < nvar; jvar++)
      if (num[jvar] && (style[jvar] == UNIVERSE || style[jvar] == ULOOP) &&
          num[nvar] != num[jvar])
        error->all(FLERR,"All universe/uloop variables must have same # of values");

  // STRING
  // replace pre-existing var if also style STRING (allows it to be reset)
  // num = 1, which = 1st value
  // data = 1 value, string to eval

  } else if (strcmp(arg[1],"string") == 0) {
    if (narg != 3) error->all(FLERR,"Illegal variable command: expected 3 arguments but found {}", narg);

    int maxcopy = strlen(arg[2]) + 1;
    int maxwork = maxcopy;
    auto scopy = (char *) memory->smalloc(maxcopy,"var:string/copy");
    auto work = (char *) memory->smalloc(maxwork,"var:string/work");
    strcpy(scopy,arg[2]);
    input->substitute(scopy,work,maxcopy,maxwork,1);
    memory->sfree(work);

    int ivar = find(arg[0]);
    if (ivar >= 0) {
      if (style[ivar] != STRING)
        error->all(FLERR,"Cannot redefine variable as a different style");
      delete[] data[ivar][0];
      copy(1,&scopy,data[ivar]);
      replaceflag = 1;
    } else {
      if (nvar == maxvar) grow();
      style[nvar] = STRING;
      num[nvar] = 1;
      which[nvar] = 0;
      pad[nvar] = 0;
      data[nvar] = new char*[num[nvar]];
      copy(1,&scopy,data[nvar]);
    }
    memory->sfree(scopy);

  // GETENV
  // remove pre-existing var if also style GETENV (allows it to be reset)
  // num = 1, which = 1st value
  // data = 1 value, string to eval

  } else if (strcmp(arg[1],"getenv") == 0) {
    if (narg != 3) error->all(FLERR,"Illegal variable command: expected 3 arguments but found {}", narg);
    if (find(arg[0]) >= 0) {
      if (style[find(arg[0])] != GETENV)
        error->all(FLERR,"Cannot redefine variable as a different style");
      remove(find(arg[0]));
    }
    if (nvar == maxvar) grow();
    style[nvar] = GETENV;
    num[nvar] = 2;
    which[nvar] = 0;
    pad[nvar] = 0;
    data[nvar] = new char*[num[nvar]];
    data[nvar][0] = utils::strdup(arg[2]);
    data[nvar][1] = utils::strdup("(undefined)");

  // SCALARFILE for strings or numbers
  // which = 1st value
  // data = 1 value, string to eval

  } else if (strcmp(arg[1],"file") == 0) {
    if (narg != 3) error->all(FLERR,"Illegal variable command: expected 3 arguments but found {}", narg);
    if (find(arg[0]) >= 0) return;
    if (nvar == maxvar) grow();
    style[nvar] = SCALARFILE;
    num[nvar] = 1;
    which[nvar] = 0;
    pad[nvar] = 0;
    data[nvar] = new char*[num[nvar]];
    data[nvar][0] = new char[MAXLINE];
    reader[nvar] = new VarReader(lmp,arg[0],arg[2],SCALARFILE);
    int flag = reader[nvar]->read_scalar(data[nvar][0]);
    if (flag) error->all(FLERR,"File variable could not read value");

  // ATOMFILE for numbers
  // which = 1st value
  // data = nullptr

  } else if (strcmp(arg[1],"atomfile") == 0) {
    if (narg != 3) error->all(FLERR,"Illegal variable command: expected 3 arguments but found {}", narg);
    if (find(arg[0]) >= 0) return;
    if (nvar == maxvar) grow();
    style[nvar] = ATOMFILE;
    num[nvar] = 1;
    which[nvar] = 0;
    pad[nvar] = 0;
    data[nvar] = new char*[num[nvar]];
    data[nvar][0] = nullptr;
    reader[nvar] = new VarReader(lmp,arg[0],arg[2],ATOMFILE);
    int flag = reader[nvar]->read_peratom();
    if (flag) error->all(FLERR,"Atomfile variable could not read values");

  // FORMAT
  // num = 3, which = 1st value
  // data = 3 values
  //   1st is name of variable to eval, 2nd is format string,
  //   3rd is filled on retrieval

  } else if (strcmp(arg[1],"format") == 0) {
    constexpr char validfmt[] = "^% ?-?[0-9]*\\.?[0-9]*[efgEFG]$";
    if (narg != 4) error->all(FLERR,"Illegal variable command: expected 4 arguments but found {}", narg);
    int ivar = find(arg[0]);
    int jvar = find(arg[2]);
    if (jvar < 0)
      error->all(FLERR, "Variable {}: format variable {} does not exist", arg[0], arg[2]);
    if (!equalstyle(jvar))
      error->all(FLERR, "Variable {}: format variable {} has incompatible style", arg[0], arg[2]);
    if (ivar >= 0) {
      if (style[ivar] != FORMAT)
        error->all(FLERR,"Cannot redefine variable as a different style");
      if (!utils::strmatch(arg[3], validfmt))
        error->all(FLERR,"Incorrect conversion in format string");
      delete[] data[ivar][0];
      delete[] data[ivar][1];
      data[ivar][0] = utils::strdup(arg[2]);
      data[ivar][1] = utils::strdup(arg[3]);
      replaceflag = 1;
    } else {
      if (nvar == maxvar) grow();
      style[nvar] = FORMAT;
      num[nvar] = 3;
      which[nvar] = 0;
      pad[nvar] = 0;
      if (!utils::strmatch(arg[3], validfmt))
        error->all(FLERR,"Incorrect conversion in format string");
      data[nvar] = new char*[num[nvar]];
      copy(2,&arg[2],data[nvar]);
      data[nvar][2] = new char[VALUELENGTH];
      strcpy(data[nvar][2],"(undefined)");
    }

  // EQUAL
  // replace pre-existing var if also style EQUAL (allows it to be reset)
  // num = 2, which = 1st value
  // data = 2 values, 1st is string to eval, 2nd is filled on retrieval

  } else if (strcmp(arg[1],"equal") == 0) {
    if (narg != 3) error->all(FLERR,"Illegal variable command: expected 3 arguments but found {}", narg);
    int ivar = find(arg[0]);
    if (ivar >= 0) {
      if (style[ivar] != EQUAL)
        error->all(FLERR,"Cannot redefine variable as a different style");
      delete[] data[ivar][0];
      data[ivar][0] = utils::strdup(arg[2]);
      replaceflag = 1;
    } else {
      if (nvar == maxvar) grow();
      style[nvar] = EQUAL;
      num[nvar] = 2;
      which[nvar] = 0;
      pad[nvar] = 0;
      data[nvar] = new char*[num[nvar]];
      data[nvar][0] = utils::strdup(arg[2]);
      data[nvar][1] = new char[VALUELENGTH];
      strcpy(data[nvar][1],"(undefined)");
    }

  // ATOM
  // replace pre-existing var if also style ATOM (allows it to be reset)
  // num = 1, which = 1st value
  // data = 1 value, string to eval

  } else if (strcmp(arg[1],"atom") == 0) {
    if (narg != 3) error->all(FLERR,"Illegal variable command: expected 3 arguments but found {}", narg);
    int ivar = find(arg[0]);
    if (ivar >= 0) {
      if (style[ivar] != ATOM)
        error->all(FLERR,"Cannot redefine variable as a different style");
      delete[] data[ivar][0];
      data[ivar][0] = utils::strdup(arg[2]);
      replaceflag = 1;
    } else {
      if (nvar == maxvar) grow();
      style[nvar] = ATOM;
      num[nvar] = 1;
      which[nvar] = 0;
      pad[nvar] = 0;
      data[nvar] = new char*[num[nvar]];
      data[nvar][0] = utils::strdup(arg[2]);
    }

  // VECTOR
  // replace pre-existing var if also style VECTOR (allows it to be reset)
  // num = 2, which = 1st value
  // data = 2 values, 1st is string to eval, 2nd is formatted output string [1,2,3]
  // if formula string is [value,value,...] then
  //   immediately store it as N-length vector and set dynamic flag to 0

  } else if (strcmp(arg[1],"vector") == 0) {
    if (narg != 3) error->all(FLERR,"Illegal variable command: expected 3 arguments but found {}", narg);
    int ivar = find(arg[0]);
    if (ivar >= 0) {
      if (style[ivar] != VECTOR)
        error->all(FLERR,"Cannot redefine variable as a different style");
      delete[] data[ivar][0];
      delete[] data[ivar][1];
      data[ivar][0] = utils::strdup(arg[2]);
      if (data[ivar][0][0] != '[')
        vecs[ivar].dynamic = 1;
      else {
        vecs[ivar].dynamic = 0;
        parse_vector(ivar,data[ivar][0]);
        std::vector <double> vec(vecs[ivar].values,vecs[ivar].values + vecs[ivar].n);
        data[ivar][1] = utils::strdup(fmt::format("[{}]", fmt::join(vec,",")));
      }
      replaceflag = 1;
    } else {
      if (nvar == maxvar) grow();
      style[nvar] = VECTOR;
      num[nvar] = 2;
      which[nvar] = 0;
      pad[nvar] = 0;
      data[nvar] = new char*[num[nvar]];
      data[nvar][0] = utils::strdup(arg[2]);
      if (data[nvar][0][0] != '[') {
        vecs[nvar].dynamic = 1;
        data[nvar][1] = nullptr;
      } else {
        vecs[nvar].dynamic = 0;
        parse_vector(nvar,data[nvar][0]);
        std::vector <double> vec(vecs[nvar].values,vecs[nvar].values + vecs[nvar].n);
        data[nvar][1] = utils::strdup(fmt::format("[{}]", fmt::join(vec,",")));
      }
    }

  // PYTHON
  // replace pre-existing var if also style PYTHON (allows it to be reset)
  // num = 2, which = 1st value
  // data = 2 values, 1st is Python func to invoke, 2nd is filled by invoke

  } else if (strcmp(arg[1],"python") == 0) {
    if (narg != 3) error->all(FLERR,"Illegal variable command: expected 3 arguments but found {}", narg);
    if (!python->is_enabled())
      error->all(FLERR,"LAMMPS is not built with Python embedded");
    int ivar = find(arg[0]);
    if (ivar >= 0) {
      if (style[ivar] != PYTHON)
        error->all(FLERR,"Cannot redefine variable as a different style");
      delete[] data[ivar][0];
      data[ivar][0] = utils::strdup(arg[2]);
      replaceflag = 1;
    } else {
      if (nvar == maxvar) grow();
      style[nvar] = PYTHON;
      num[nvar] = 2;
      which[nvar] = 1;
      pad[nvar] = 0;
      data[nvar] = new char*[num[nvar]];
      data[nvar][0] = utils::strdup(arg[2]);
      data[nvar][1] = new char[VALUELENGTH];
      strcpy(data[nvar][1],"(undefined)");
    }

  // TIMER
  // stores current walltime as a timestamp in seconds
  // replace pre-existing var if also style TIMER (allows reset with current time)
  // num = 1, for string representation of dvalue, set by retrieve()
  // dvalue = numeric initialization via platform::walltime()

  } else if (strcmp(arg[1],"timer") == 0) {
    if (narg != 2) error->all(FLERR,"Illegal variable command: expected 2 arguments but found {}", narg);
    int ivar = find(arg[0]);
    if (ivar >= 0) {
      if (style[ivar] != TIMER)
        error->all(FLERR,"Cannot redefine variable as a different style");
      dvalue[ivar] = platform::walltime();
      replaceflag = 1;
    } else {
      if (nvar == maxvar) grow();
      style[nvar] = TIMER;
      num[nvar] = 1;
      which[nvar] = 0;
      pad[nvar] = 0;
      data[nvar] = new char*[num[nvar]];
      data[nvar][0] = new char[VALUELENGTH];
      dvalue[nvar] = platform::walltime();
    }

  // INTERNAL
  // replace pre-existing var if also style INTERNAL (allows it to be reset)
  // num = 1, for string representation of dvalue, set by retrieve()
  // dvalue = numeric initialization from 2nd arg, reset by internal_set()

  } else if (strcmp(arg[1],"internal") == 0) {
    if (narg != 3) error->all(FLERR,"Illegal variable command: expected 3 arguments but found {}", narg);
    int ivar = find(arg[0]);
    if (ivar >= 0) {
      if (style[ivar] != INTERNAL)
        error->all(FLERR,"Cannot redefine variable as a different style");
      dvalue[nvar] = utils::numeric(FLERR,arg[2],false,lmp);
      replaceflag = 1;
    } else {
      if (nvar == maxvar) grow();
      style[nvar] = INTERNAL;
      num[nvar] = 1;
      which[nvar] = 0;
      pad[nvar] = 0;
      data[nvar] = new char*[num[nvar]];
      data[nvar][0] = new char[VALUELENGTH];
      dvalue[nvar] = utils::numeric(FLERR,arg[2],false,lmp);
    }

  // unrecognized variable style

  } else error->all(FLERR,"Unknown variable keyword: {}", arg[1]);

  // set name of variable, if not replacing one flagged with replaceflag
  // name must be all alphanumeric chars or underscores

  if (replaceflag) return;

  if (!utils::is_id(arg[0]))
    error->all(FLERR,"Variable name '{}' must have only letters, numbers, or underscores",arg[0]);
  names[nvar] = utils::strdup(arg[0]);
  nvar++;
}

/* ----------------------------------------------------------------------
   convenience function to allow defining a variable from a single string
------------------------------------------------------------------------- */

void Variable::set(const std::string &setcmd)
{
  std::vector<std::string> args = utils::split_words(setcmd);
  auto newarg = new char*[args.size()];
  int i=0;
  for (const auto &arg : args) {
    newarg[i++] = (char *)arg.c_str();
  }
  set(args.size(),newarg);
  delete[] newarg;
}

/* ----------------------------------------------------------------------
   INDEX variable created by command-line argument
   make it INDEX rather than STRING so cannot be re-defined in input script
------------------------------------------------------------------------- */

void Variable::set(char *name, int narg, char **arg)
{
  auto newarg = new char*[2+narg];
  newarg[0] = name;
  newarg[1] = (char *) "index";
  for (int i = 0; i < narg; i++) newarg[2+i] = arg[i];
  set(2+narg,newarg);
  delete[] newarg;
}

/* ----------------------------------------------------------------------
   set existing STRING variable to str
   return 0 if successful
   return -1 if variable doesn't exist or isn't a STRING variable
   called via library interface, so external programs can set variables
------------------------------------------------------------------------- */

int Variable::set_string(const char *name, const char *str)
{
  int ivar = find(name);
  if (ivar < 0) return -1;
  if (style[ivar] != STRING) return -1;
  delete[] data[ivar][0];
  data[ivar][0] = utils::strdup(str);
  return 0;
}

/* ----------------------------------------------------------------------
   increment variable(s)
   return 0 if OK if successfully incremented
   return 1 if any variable is exhausted, free the variable to allow re-use
------------------------------------------------------------------------- */

int Variable::next(int narg, char **arg)
{
  int ivar;

  if (narg == 0) error->all(FLERR,"Illegal next command");

  // check that variables exist and are all the same style
  // exception: UNIVERSE and ULOOP variables can be mixed in same next command

  for (int iarg = 0; iarg < narg; iarg++) {
    ivar = find(arg[iarg]);
    if (ivar < 0)
      error->all(FLERR,"Invalid variable '{}' in next command",arg[iarg]);
    if (style[ivar] == ULOOP && style[find(arg[0])] == UNIVERSE) continue;
    else if (style[ivar] == UNIVERSE && style[find(arg[0])] == ULOOP) continue;
    else if (style[ivar] != style[find(arg[0])])
      error->all(FLERR,"All variables in next command must have same style");
  }

  // invalid styles: STRING, EQUAL, WORLD, GETENV, ATOM, VECTOR,
  //                 FORMAT, PYTHON, TIMER, INTERNAL

  int istyle = style[find(arg[0])];
  if (istyle == STRING || istyle == EQUAL ||
      istyle == WORLD || istyle == GETENV || istyle == ATOM ||
      istyle == VECTOR || istyle == FORMAT || istyle == PYTHON ||
      istyle == TIMER || istyle == INTERNAL)
    error->all(FLERR,"Invalid variable style with next command");

  // if istyle = UNIVERSE or ULOOP, ensure all such variables are incremented

  if (istyle == UNIVERSE || istyle == ULOOP)
    for (int i = 0; i < nvar; i++) {
      if (style[i] != UNIVERSE && style[i] != ULOOP) continue;
      int iarg = 0;
      for (iarg = 0; iarg < narg; iarg++)
        if (strcmp(arg[iarg],names[i]) == 0) break;
      if (iarg == narg)
        error->universe_one(FLERR,"Next command must list all universe and uloop variables");
    }

  // increment all variables in list
  // if any variable is exhausted, set flag = 1 and remove var to allow re-use

  int flag = 0;

  if (istyle == INDEX || istyle == LOOP) {
    for (int iarg = 0; iarg < narg; iarg++) {
      ivar = find(arg[iarg]);
      which[ivar]++;
      if (which[ivar] >= num[ivar]) {
        flag = 1;
        remove(ivar);
      }
    }

  } else if (istyle == SCALARFILE) {

    for (int iarg = 0; iarg < narg; iarg++) {
      ivar = find(arg[iarg]);
      int done = reader[ivar]->read_scalar(data[ivar][0]);
      if (done) {
        flag = 1;
        remove(ivar);
      }
    }

  } else if (istyle == ATOMFILE) {

    for (int iarg = 0; iarg < narg; iarg++) {
      ivar = find(arg[iarg]);
      int done = reader[ivar]->read_peratom();
      if (done) {
        flag = 1;
        remove(ivar);
      }
    }

  } else if (istyle == UNIVERSE || istyle == ULOOP) {

    RanMars *random = nullptr;

    uloop_again:

    // wait until lock file can be created and owned by proc 0 of this world
    // rename() is not atomic in practice, but no known simple fix
    //   means multiple procs can read/write file at the same time (bad!)
    // random delays help
    // delay for random fraction of 1 second before first rename() call
    // delay for random fraction of 1 second before subsequent tries
    // when successful, read next available index and Bcast it within my world

    int nextindex = -1;
    if (me == 0) {
      int seed = 12345 + universe->me + which[find(arg[0])];
      if (!random) random = new RanMars(lmp,seed);
      int delay = (int) (1000000*random->uniform());
      platform::usleep(delay);
      while (true) {
        if (!rename("tmp.lammps.variable","tmp.lammps.variable.lock")) break;
        delay = (int) (1000000*random->uniform());
        platform::usleep(delay);
      }

      // if the file cannot be found, we may have a race with some
      // other MPI rank that has called rename at the same time
      // and we have to start over.
      // if the read is short (we need at least one byte) we try reading again.

      FILE *fp;
      char buf[64];
      for (int loopmax = 0; loopmax < 100; ++loopmax) {
        fp = fopen("tmp.lammps.variable.lock","r");
        if (fp == nullptr) goto uloop_again;

        buf[0] = buf[1] = '\0';
        fread(buf,1,64,fp);
        fclose(fp);

        if (strlen(buf) > 0) {
           nextindex = atoi(buf);
           break;
        }
        delay = (int) (1000000*random->uniform());
        platform::usleep(delay);
      }
      delete random;
      random = nullptr;

      if (nextindex < 0)
        error->one(FLERR,"Unexpected error while incrementing uloop style variable. "
                   "Please contact the LAMMPS developers.");

      fp = fopen("tmp.lammps.variable.lock","w");
      fprintf(fp,"%d\n",nextindex+1);
      fclose(fp);
      fp = nullptr;
      rename("tmp.lammps.variable.lock","tmp.lammps.variable");
      if (universe->uscreen)
        fprintf(universe->uscreen, "Increment via next: value %d on partition %d\n",
                nextindex+1,universe->iworld);
      if (universe->ulogfile)
        fprintf(universe->ulogfile, "Increment via next: value %d on partition %d\n",
                nextindex+1,universe->iworld);
    }
    MPI_Bcast(&nextindex,1,MPI_INT,0,world);

    // set all variables in list to nextindex
    // must increment all UNIVERSE and ULOOP variables here
    // error check above tested for this

    for (int iarg = 0; iarg < narg; iarg++) {
      ivar = find(arg[iarg]);
      which[ivar] = nextindex;
      if (which[ivar] >= num[ivar]) {
        flag = 1;
        remove(ivar);
      }
    }
  }

  return flag;
}

/* ----------------------------------------------------------------------
   search for name in list of variables names
   return index or -1 if not found
------------------------------------------------------------------------- */

int Variable::find(const char *name)
{
  if (name == nullptr) return -1;
  for (int i = 0; i < nvar; i++)
    if (strcmp(name,names[i]) == 0) return i;
  return -1;
}

/* ----------------------------------------------------------------------
   initialize one atom's storage values in all VarReaders via fix STORE
   called when atom is created
------------------------------------------------------------------------- */

void Variable::set_arrays(int /*i*/)
{
  for (int i = 0; i < nvar; i++)
    if (reader[i] && style[i] == ATOMFILE)
      reader[i]->fixstore->vstore[i] = 0.0;
}

/* ----------------------------------------------------------------------
   delete all atomfile style variables.
   must scan list in reverse since remove() will compact list.
   called from LAMMPS::destroy()
------------------------------------------------------------------------- */

void Variable::purge_atomfile()
{
  for (int i = nvar-1; i >= 0; --i)
    if (style[i] == ATOMFILE) remove(i);
}

/* ----------------------------------------------------------------------
   called by python command in input script
   simply pass input script line args to Python class
------------------------------------------------------------------------- */

void Variable::python_command(int narg, char **arg)
{
  if (!python->is_enabled())
    error->all(FLERR,"LAMMPS is not built with Python embedded");
  python->command(narg,arg);
}

/* ----------------------------------------------------------------------
   return 1 if variable is EQUAL style, 0 if not
   TIMER, INTERNAL, PYTHON qualify as EQUAL style
   this is checked before call to compute_equal() to return a double
------------------------------------------------------------------------- */

int Variable::equalstyle(int ivar)
{
  if (style[ivar] == EQUAL || style[ivar] == TIMER ||
      style[ivar] == INTERNAL) return 1;
  if (style[ivar] == PYTHON) {
    int ifunc = python->variable_match(data[ivar][0],names[ivar],1);
    if (ifunc < 0) return 0;
    else return 1;
  }
  return 0;
}

/* ----------------------------------------------------------------------
   return 1 if variable is ATOM or ATOMFILE style, 0 if not
   this is checked before call to compute_atom() to return a vector of doubles
------------------------------------------------------------------------- */

int Variable::atomstyle(int ivar)
{
  if (style[ivar] == ATOM || style[ivar] == ATOMFILE) return 1;
  return 0;
}

/* ----------------------------------------------------------------------
   return 1 if variable is VECTOR style, 0 if not
   this is checked before call to compute_vector() to return a vector of doubles
------------------------------------------------------------------------- */

int Variable::vectorstyle(int ivar)
{
  if (style[ivar] == VECTOR) return 1;
  return 0;
}

/* ----------------------------------------------------------------------
   check if variable with name is PYTHON and matches funcname
   called by Python class before it invokes a Python function
   return data storage so Python function can return a value for this variable
   return nullptr if not a match
------------------------------------------------------------------------- */

char *Variable::pythonstyle(char *name, char *funcname)
{
  int ivar = find(name);
  if (ivar < 0) return nullptr;
  if (style[ivar] != PYTHON) return nullptr;
  if (strcmp(data[ivar][0],funcname) != 0) return nullptr;
  return data[ivar][1];
}

/* ----------------------------------------------------------------------
   return 1 if variable is INTERNAL style, 0 if not
   this is checked before call to set_internal() to assure it can be set
------------------------------------------------------------------------- */

int Variable::internalstyle(int ivar)
{
  if (style[ivar] == INTERNAL) return 1;
  return 0;
}

/* ----------------------------------------------------------------------
   return ptr to the data text associated with a variable
   if INDEX or WORLD or UNIVERSE or STRING or SCALARFILE,
     return ptr to stored string
   if LOOP or ULOOP, write int to data[0] and return ptr to string
   if EQUAL, evaluate variable and put result in str
   if FORMAT, evaluate its variable and put formatted result in str
   if GETENV, query environment and put result in str
   if PYTHON, evaluate Python function, it will put result in str
   if INTERNAL, convert dvalue and put result in str
   if VECTOR, return str = [value,value,...]
   if ATOM or ATOMFILE, return nullptr
   return nullptr if no variable with name or if which value is bad,
     caller must respond
------------------------------------------------------------------------- */

char *Variable::retrieve(const char *name)
{
  int ivar = find(name);
  if (ivar < 0) return nullptr;
  if (which[ivar] >= num[ivar]) return nullptr;

  if (eval_in_progress[ivar])
    print_var_error(FLERR,"has a circular dependency",ivar);

  eval_in_progress[ivar] = 1;

  char *str = nullptr;
  if (style[ivar] == INDEX || style[ivar] == WORLD ||
      style[ivar] == UNIVERSE || style[ivar] == STRING ||
      style[ivar] == SCALARFILE) {
    str = data[ivar][which[ivar]];

  } else if (style[ivar] == LOOP || style[ivar] == ULOOP) {

    std::string result;
    if (pad[ivar] == 0) result = std::to_string(which[ivar]+1);
    else result = fmt::format("{:0>{}d}",which[ivar]+1, pad[ivar]);
    delete[] data[ivar][0];
    str = data[ivar][0] = utils::strdup(result);

  } else if (style[ivar] == EQUAL) {
    double answer = evaluate(data[ivar][0],nullptr,ivar);
    delete[] data[ivar][1];
    data[ivar][1] = utils::strdup(fmt::format("{:.15g}",answer));
    str = data[ivar][1];

  } else if (style[ivar] == FORMAT) {
    int jvar = find(data[ivar][0]);
    if (jvar < 0)
      error->all(FLERR, "Variable {}: format variable {} does not exist", names[ivar],data[ivar][0]);
    if (!equalstyle(jvar))
      error->all(FLERR, "Variable {}: format variable {} has incompatible style",
                 names[ivar],data[ivar][0]);
    double answer = compute_equal(jvar);
    sprintf(data[ivar][2],data[ivar][1],answer);
    str = data[ivar][2];

  } else if (style[ivar] == GETENV) {
    const char *result = getenv(data[ivar][0]);
    if (result == nullptr) result = (const char *) "";
    delete[] data[ivar][1];
    str = data[ivar][1] = utils::strdup(result);

  } else if (style[ivar] == PYTHON) {
    int ifunc = python->variable_match(data[ivar][0],name,0);
    if (ifunc < 0) {
      if (ifunc == -1) {
        error->all(FLERR, "Could not find Python function {} linked to variable {}",
                   data[ivar][0], name);
      } else if (ifunc == -2) {
        error->all(FLERR, "Python function {} for variable {} does not have a return value",
                   data[ivar][0], name);
      } else if (ifunc == -3) {
        error->all(FLERR,"Python variable {} does not match variable name registered with "
                   "Python function {}", name, data[ivar][0]);
      } else {
        error->all(FLERR, "Unknown error verifying function {} linked to python style variable {}",
                   data[ivar][0],name);
      }
    }
    python->invoke_function(ifunc,data[ivar][1]);
    str = data[ivar][1];

    // if Python func returns a string longer than VALUELENGTH
    // then the Python class stores the result, query it via long_string()

    char *strlong = python->long_string(ifunc);
    if (strlong) str = strlong;

  } else if (style[ivar] == TIMER || style[ivar] == INTERNAL) {
    delete[] data[ivar][0];
    data[ivar][0] = utils::strdup(fmt::format("{:.15g}",dvalue[ivar]));
    str = data[ivar][0];

  } else if (style[ivar] == VECTOR) {

    // check if vector variable needs to be re-computed
    // if no, just return previously formatted string in data[ivar][1]
    // if yes, invoke compute_vector() and convert vector to formatted string
    //   must also turn off eval_in_progress b/c compute_vector() checks it

    if (vecs[ivar].dynamic || vecs[ivar].currentstep != update->ntimestep) {
      eval_in_progress[ivar] = 0;
      double *result;
      compute_vector(ivar,&result);
      delete[] data[ivar][1];
      std::vector <double> vectmp(vecs[ivar].values,vecs[ivar].values + vecs[ivar].n);
      std::string str = fmt::format("[{}]", fmt::join(vectmp,","));
      data[ivar][1] = utils::strdup(str);
    }

    str = data[ivar][1];

  } else if (style[ivar] == ATOM || style[ivar] == ATOMFILE)
    return nullptr;

  eval_in_progress[ivar] = 0;

  return str;
}

/* ----------------------------------------------------------------------
   return result of equal-style variable evaluation
   can be EQUAL or TIMER or INTERNAL style or PYTHON numeric style
   for PYTHON, don't need to check python->variable_match() error return,
     since caller will have already checked via equalstyle()
------------------------------------------------------------------------- */

double Variable::compute_equal(int ivar)
{
  if (eval_in_progress[ivar])
    print_var_error(FLERR,"has a circular dependency",ivar);

  eval_in_progress[ivar] = 1;

  double value = 0.0;
  if (style[ivar] == EQUAL) value = evaluate(data[ivar][0],nullptr,ivar);
  else if (style[ivar] == TIMER) value = dvalue[ivar];
  else if (style[ivar] == INTERNAL) value = dvalue[ivar];
  else if (style[ivar] == PYTHON) {
    int ifunc = python->find(data[ivar][0]);
    if (ifunc < 0)
      print_var_error(FLERR,fmt::format("cannot find python function {}",data[ivar][0]),ivar);
    python->invoke_function(ifunc,data[ivar][1]);
    value = atof(data[ivar][1]);
  }

  eval_in_progress[ivar] = 0;
  return value;
}

/* ----------------------------------------------------------------------
   return result of immediate equal-style variable evaluation
   called from Input::substitute()
   don't need to flag eval_in_progress since is an immediate variable
------------------------------------------------------------------------- */

double Variable::compute_equal(const std::string &str)
{
  char *ptr = utils::strdup(str);
  double val = evaluate(ptr,nullptr,-1);
  delete[] ptr;
  return val;
}

/* ----------------------------------------------------------------------
   compute result of atom-style and atomfile-style variable evaluation
   only computed for atoms in igroup, else result is 0.0
   answers are placed every stride locations into result
   if sumflag, add variable values to existing result
------------------------------------------------------------------------- */

void Variable::compute_atom(int ivar, int igroup, double *result, int stride, int sumflag)
{
  Tree *tree = nullptr;
  double *vstore;

  if (eval_in_progress[ivar])
    print_var_error(FLERR,"has a circular dependency",ivar);

  eval_in_progress[ivar] = 1;

  if (style[ivar] == ATOM) {
    treetype = ATOM;
    evaluate(data[ivar][0],&tree,ivar);
    collapse_tree(tree);
  } else vstore = reader[ivar]->fixstore->vstore;

  if (result == nullptr) {
    if (style[ivar] == ATOM) free_tree(tree);
    eval_in_progress[ivar] = 0;
    return;
  }

  int groupbit = group->bitmask[igroup];
  int *mask = atom->mask;
  int nlocal = atom->nlocal;

  if (style[ivar] == ATOM) {
    if (sumflag == 0) {
      int m = 0;
      for (int i = 0; i < nlocal; i++) {
        if (mask[i] & groupbit) result[m] = eval_tree(tree,i);
        else result[m] = 0.0;
        m += stride;
      }

    } else {
      int m = 0;
      for (int i = 0; i < nlocal; i++) {
        if (mask[i] & groupbit) result[m] += eval_tree(tree,i);
        m += stride;
      }
    }

  } else {
    if (sumflag == 0) {
      int m = 0;
      for (int i = 0; i < nlocal; i++) {
        if (mask[i] & groupbit) result[m] = vstore[i];
        else result[m] = 0.0;
        m += stride;
      }

    } else {
      int m = 0;
      for (int i = 0; i < nlocal; i++) {
        if (mask[i] & groupbit) result[m] += vstore[i];
        m += stride;
      }
    }
  }

  if (style[ivar] == ATOM) free_tree(tree);
  eval_in_progress[ivar] = 0;
}

/* ----------------------------------------------------------------------
   compute result of vector-style variable evaluation
   return length of vector and result pointer to vector values
     if length == 0 or -1 (mismatch), generate an error
   if necessary, evaluate the formula and its length,
     store results in VecVar entry and return them
------------------------------------------------------------------------- */

int Variable::compute_vector(int ivar, double **result)
{
  Tree *tree = nullptr;

  // if vector is not dynamic, just return stored values

  if (!vecs[ivar].dynamic) {
    *result = vecs[ivar].values;
    return vecs[ivar].n;
  }

  // if vector already computed on this timestep, just return stored values

  if (vecs[ivar].currentstep == update->ntimestep) {
    *result = vecs[ivar].values;
    return vecs[ivar].n;
  }

  // evaluate vector variable afresh

  if (eval_in_progress[ivar])
    print_var_error(FLERR,"has a circular dependency",ivar);

  eval_in_progress[ivar] = 1;

  treetype = VECTOR;
  evaluate(data[ivar][0],&tree,ivar);
  collapse_tree(tree);
  int nlen = size_tree_vector(tree);
  if (nlen == 0)
    print_var_error(FLERR,"Vector-style variable has zero length",ivar);
  if (nlen < 0)
    print_var_error(FLERR,"Inconsistent lengths in vector-style variable",ivar);

  // (re)allocate space for results if necessary

  if (nlen > vecs[ivar].nmax) {
    memory->destroy(vecs[ivar].values);
    vecs[ivar].nmax = nlen;
    memory->create(vecs[ivar].values,vecs[ivar].nmax,"variable:values");
  }

  vecs[ivar].n = nlen;
  vecs[ivar].currentstep = update->ntimestep;
  double *vec = vecs[ivar].values;
  for (int i = 0; i < nlen; i++)
    vec[i] = eval_tree(tree,i);

  free_tree(tree);
  eval_in_progress[ivar] = 0;

  *result = vec;
  return nlen;
}

/* ----------------------------------------------------------------------
   set value stored by INTERNAL style ivar
------------------------------------------------------------------------- */

void Variable::internal_set(int ivar, double value)
{
  dvalue[ivar] = value;
}

/* ----------------------------------------------------------------------
   remove Nth variable from list and compact list
   delete reader explicitly if it exists
------------------------------------------------------------------------- */

void Variable::remove(int n)
{
  delete[] names[n];
  if (style[n] == LOOP || style[n] == ULOOP) delete[] data[n][0];
  else for (int i = 0; i < num[n]; i++) delete[] data[n][i];
  delete[] data[n];
  delete reader[n];

  for (int i = n+1; i < nvar; i++) {
    names[i-1] = names[i];
    style[i-1] = style[i];
    num[i-1] = num[i];
    which[i-1] = which[i];
    pad[i-1] = pad[i];
    reader[i-1] = reader[i];
    data[i-1] = data[i];
    dvalue[i-1] = dvalue[i];

    // copy VecVar struct from vecs[i] to vecs[i-1]

    memcpy(&vecs[i-1],&vecs[i],sizeof(VecVar));
  }

  nvar--;
  data[nvar] = nullptr;
  reader[nvar] = nullptr;
  names[nvar] = nullptr;
}

/* ----------------------------------------------------------------------
  make space in arrays for new variable
------------------------------------------------------------------------- */

void Variable::grow()
{
  int old = maxvar;
  maxvar += VARDELTA;
  names = (char **) memory->srealloc(names,maxvar*sizeof(char *),"var:names");
  memory->grow(style,maxvar,"var:style");
  memory->grow(num,maxvar,"var:num");
  memory->grow(which,maxvar,"var:which");
  memory->grow(pad,maxvar,"var:pad");

  reader = (VarReader **)
    memory->srealloc(reader,maxvar*sizeof(VarReader *),"var:reader");
  for (int i = old; i < maxvar; i++) reader[i] = nullptr;

  data = (char ***) memory->srealloc(data,maxvar*sizeof(char **),"var:data");
  memory->grow(dvalue,maxvar,"var:dvalue");

  vecs = (VecVar *) memory->srealloc(vecs,maxvar*sizeof(VecVar),"var:vecvar");
  for (int i = old; i < maxvar; i++) {
    vecs[i].n = vecs[i].nmax = 0;
    vecs[i].dynamic = 1;
    vecs[i].currentstep = -1;
    vecs[i].values = nullptr;
  }

  memory->grow(eval_in_progress,maxvar,"var:eval_in_progress");
  for (int i = 0; i < maxvar; i++) eval_in_progress[i] = 0;
}

/* ----------------------------------------------------------------------
   copy narg strings from **from to **to, and allocate space for them
------------------------------------------------------------------------- */

void Variable::copy(int narg, char **from, char **to)
{
  for (int i = 0; i < narg; i++)
    to[i] = utils::strdup(from[i]);
}

/* ----------------------------------------------------------------------
   recursive evaluation of a string str
   str is an equal-style or atom-style or vector-style formula
     containing one or more items:
     number = 0.0, -5.45, 2.8e-4, ...
     constant = PI, version, yes, no, on, off
     thermo keyword = ke, vol, atoms, ...
     math operation = (),-x,x+y,x-y,x*y,x/y,x^y,
                      x==y,x!=y,x<y,x<=y,x>y,x>=y,x&&y,x||y,
                      sqrt(x),exp(x),ln(x),log(x),abs(x),
                      sin(x),cos(x),tan(x),asin(x),atan2(y,x),...
     group function = count(group), mass(group), xcm(group,x), ...
     special function = sum(x),min(x), ...
     atom value = x[i], y[i], vx[i], ...
     atom vector = x, y, vx, ...
     custom atom property = i/d_name, i/d_name[i], i/d2_name[i], i/d2_name[i][j]
     compute = c_ID, c_ID[i], c_ID[i][j]
     fix = f_ID, f_ID[i], f_ID[i][j]
     variable = v_name, v_name[i]
   equal-style variables passes in tree = nullptr:
     evaluate the formula, return result as a double
   atom-style and vector-style variables pass in tree = non-nullptr:
     parse the formula but do not evaluate it
     create a parse tree and return it
------------------------------------------------------------------------- */

double Variable::evaluate(char *str, Tree **tree, int ivar)
{
  int op,opprevious;
  double value1,value2;
  char onechar;
  char *ptr;

  double argstack[MAXLEVEL];
  Tree *treestack[MAXLEVEL];
  int opstack[MAXLEVEL];
  int nargstack = 0;
  int ntreestack = 0;
  int nopstack = 0;

  int i = 0;
  int expect = ARG;

  if (str == nullptr)
    print_var_error(FLERR,"Invalid syntax in variable formula",ivar);

  while (true) {
    onechar = str[i];

    // whitespace: just skip

    if (isspace(onechar)) i++;

    // ----------------
    // parentheses: recursively evaluate contents of parens
    // ----------------

    else if (onechar == '(') {
      if (expect == OP)
        print_var_error(FLERR,"Invalid syntax in variable formula",ivar);
      expect = OP;

      char *contents = nullptr;
      i = find_matching_paren(str,i,contents,ivar);
      i++;

      // evaluate contents and push on stack

      if (tree) {
        Tree *newtree = nullptr;
        evaluate(contents,&newtree,ivar);
        treestack[ntreestack++] = newtree;
      } else argstack[nargstack++] = evaluate(contents,nullptr,ivar);

      delete[] contents;

    // ----------------
    // number: push value onto stack
    // ----------------

    } else if (isdigit(onechar) || onechar == '.') {
      if (expect == OP)
        print_var_error(FLERR,"Invalid syntax in variable formula",ivar);
      expect = OP;

      // istop = end of number, including scientific notation

      int istart = i;
      while (isdigit(str[i]) || str[i] == '.') i++;
      if (str[i] == 'e' || str[i] == 'E') {
        i++;
        if (str[i] == '+' || str[i] == '-') i++;
        while (isdigit(str[i])) i++;
      }
      int istop = i - 1;

      int n = istop - istart + 1;
      auto number = new char[n+1];
      strncpy(number,&str[istart],n);
      number[n] = '\0';

      if (tree) {
        auto newtree = new Tree();
        newtree->type = VALUE;
        newtree->value = atof(number);
        treestack[ntreestack++] = newtree;
      } else argstack[nargstack++] = atof(number);

      delete[] number;

    // ----------------
    // letter: c_ID, c_ID[], c_ID[][], f_ID, f_ID[], f_ID[][],
    //         v_name, v_name[], exp(), xcm(,), x, x[], PI, vol,
    //         i/d_name, i/d_name[],  i/d_name[][],
    //         i/d2_name, i/d2_name[],  i/d2_name[][]
    // ----------------

    } else if (isalpha(onechar)) {
      if (expect == OP)
        print_var_error(FLERR,"Invalid syntax in variable formula",ivar);
      expect = OP;

      // istop = end of word
      // word = all alphanumeric or underscore

      int istart = i;
      while (isalnum(str[i]) || str[i] == '_') i++;
      int istop = i-1;

      int n = istop - istart + 1;
      auto word = new char[n+1];
      strncpy(word,&str[istart],n);
      word[n] = '\0';

      // ----------------
      // compute
      // ----------------

      if (utils::strmatch(word,"^[Cc]_")) {
        if (domain->box_exist == 0)
          print_var_error(FLERR,"Variable evaluation before simulation box is defined",ivar);

        // uppercase used to access of peratom data by equal-style var

        int lowercase = 1;
        if (word[0] == 'C') lowercase = 0;

        Compute *compute = modify->get_compute_by_id(word+2);
        if (!compute)
          print_var_error(FLERR,fmt::format("Invalid compute ID '{}' in variable formula", word+2),ivar);

        // parse zero or one or two trailing brackets
        // point i beyond last bracket
        // nbracket = # of bracket pairs
        // index1,index2 = int inside each bracket pair, possibly an atom ID

        int nbracket;
        tagint index1,index2;
        if (str[i] != '[') nbracket = 0;
        else {
          nbracket = 1;
          ptr = &str[i];
          index1 = int_between_brackets(ptr,1);
          i = ptr-str+1;
          if (str[i] == '[') {
            nbracket = 2;
            ptr = &str[i];
            index2 = int_between_brackets(ptr,1);
            i = ptr-str+1;
          }
        }

        // equal-style or immediate variable is being evaluated

        if ((ivar < 0) || (style[ivar] == EQUAL)) {

          // c_ID = scalar from global scalar

          if (lowercase && nbracket == 0) {

            if (!compute->scalar_flag)
              print_var_error(FLERR,"Mismatched compute in variable formula",ivar);
            if (!compute->is_initialized())
              print_var_error(FLERR,"Variable formula compute cannot be invoked before "
                              "initialization by a run",ivar);
            if (!(compute->invoked_flag & Compute::INVOKED_SCALAR)) {
              compute->compute_scalar();
              compute->invoked_flag |= Compute::INVOKED_SCALAR;
            }

            value1 = compute->scalar;
            argstack[nargstack++] = value1;

          // c_ID[i] = scalar from global vector

          } else if (lowercase && nbracket == 1) {

            if (!compute->vector_flag)
              print_var_error(FLERR,"Mismatched compute in variable formula",ivar);
            if (!compute->is_initialized())
              print_var_error(FLERR,"Variable formula compute cannot be invoked before "
                              "initialization by a run",ivar);
            if (!(compute->invoked_flag & Compute::INVOKED_VECTOR)) {
              compute->compute_vector();
              compute->invoked_flag |= Compute::INVOKED_VECTOR;
            }

            // wait to check index1 until after compute invocation
            // to allow for computes with size_vector_variable == 1
            
            if (index1 > compute->size_vector)
              print_var_error(FLERR,"Variable formula compute vector is accessed out-of-range",ivar,0);

            value1 = compute->vector[index1-1];
            argstack[nargstack++] = value1;

          // c_ID[i][j] = scalar from global array

          } else if (lowercase && nbracket == 2) {

            if (!compute->array_flag)
              print_var_error(FLERR,"Mismatched compute in variable formula",ivar);
            if (index2 > compute->size_array_cols)
              print_var_error(FLERR,"Variable formula compute array is accessed out-of-range",ivar,0);
            if (!compute->is_initialized())
              print_var_error(FLERR,"Variable formula compute cannot be invoked before "
                              "initialization by a run",ivar);
            if (!(compute->invoked_flag & Compute::INVOKED_ARRAY)) {
              compute->compute_array();
              compute->invoked_flag |= Compute::INVOKED_ARRAY;
            }

            // wait to check index1 until after compute invocation
            // to allow for computes with size_array_rows_variable == 1

            if (index1 > compute->size_array_rows)
              print_var_error(FLERR,"Variable formula compute array is accessed out-of-range",ivar,0);
              
            value1 = compute->array[index1-1][index2-1];
            argstack[nargstack++] = value1;

          // C_ID[i] = scalar element of per-atom vector, note uppercase "C"

          } else if (!lowercase && nbracket == 1) {

            if (!compute->peratom_flag)
              print_var_error(FLERR,"Mismatched compute in variable formula",ivar);
            if (compute->size_peratom_cols)
              print_var_error(FLERR,"Mismatched compute in variable formula",ivar);
            if (!compute->is_initialized())
              print_var_error(FLERR,"Variable formula compute cannot be invoked before "
                              "initialization by a run",ivar);
            if (!(compute->invoked_flag & Compute::INVOKED_PERATOM)) {
              compute->compute_peratom();
              compute->invoked_flag |= Compute::INVOKED_PERATOM;
            }

            peratom2global(1,nullptr,compute->vector_atom,1,index1,tree,
                           treestack,ntreestack,argstack,nargstack);

          // C_ID[i][j] = scalar element of per-atom array, note uppercase "C"

          } else if (!lowercase && nbracket == 2) {

            if (!compute->peratom_flag)
              print_var_error(FLERR,"Mismatched compute in variable formula",ivar);
            if (!compute->size_peratom_cols)
              print_var_error(FLERR,"Mismatched compute in variable formula",ivar);
            if (index2 > compute->size_peratom_cols)
              print_var_error(FLERR,"Variable formula compute array is accessed out-of-range",ivar,0);
            if (!compute->is_initialized())
              print_var_error(FLERR,"Variable formula compute cannot be invoked before "
                              "initialization by a run",ivar);
            if (!(compute->invoked_flag & Compute::INVOKED_PERATOM)) {
              compute->compute_peratom();
              compute->invoked_flag |= Compute::INVOKED_PERATOM;
            }

            if (compute->array_atom)
              peratom2global(1,nullptr,&compute->array_atom[0][index2-1],
                             compute->size_peratom_cols,index1,
                             tree,treestack,ntreestack,argstack,nargstack);
            else
              peratom2global(1,nullptr,nullptr,compute->size_peratom_cols,index1,
                             tree,treestack,ntreestack,argstack,nargstack);

          // no other possibilities for equal-style variable, so error

          } else print_var_error(FLERR,"Mismatched compute in variable formula",ivar);

        // vector-style variable is being evaluated

        } else if (style[ivar] == VECTOR) {

          // c_ID = vector from global vector

          if (lowercase && nbracket == 0) {

            if (!compute->vector_flag)
              print_var_error(FLERR,"Mismatched compute in variable formula",ivar);
            if (!compute->is_initialized())
              print_var_error(FLERR,"Variable formula compute cannot be invoked before "
                              "initialization by a run",ivar);
            if (!(compute->invoked_flag & Compute::INVOKED_VECTOR)) {
              compute->compute_vector();
              compute->invoked_flag |= Compute::INVOKED_VECTOR;
            }

            // wait to check vector size until after compute invocation
            // to allow for computes with size_vector_variable == 1
            
            if (compute->size_vector == 0)
              print_var_error(FLERR,"Variable formula compute vector is zero length",ivar);

            auto newtree = new Tree();
            newtree->type = VECTORARRAY;
            newtree->array = compute->vector;
            newtree->nvector = compute->size_vector;
            newtree->nstride = 1;
            treestack[ntreestack++] = newtree;

          // c_ID[i] = vector from global array

          } else if (lowercase && nbracket == 1) {

            if (!compute->array_flag)
              print_var_error(FLERR,"Mismatched compute in variable formula",ivar);
<<<<<<< HEAD
            if (index1 > compute->size_array_cols)
              print_var_error(FLERR,"Variable formula compute array is accessed out-of-range",ivar,0);
=======
>>>>>>> 1529a619
            if (!compute->is_initialized())
              print_var_error(FLERR,"Variable formula compute cannot be invoked before "
                              "initialization by a run",ivar);
            if (index1 > compute->size_array_cols)
              print_var_error(FLERR,"Variable formula compute array is accessed out-of-range",ivar,0);
            if (!(compute->invoked_flag & Compute::INVOKED_ARRAY)) {
              compute->compute_array();
              compute->invoked_flag |= Compute::INVOKED_ARRAY;
            }
            // wait until after compute invocation to check size_array_rows
            // b/c may be zero until after initial invocation
            if (compute->size_array_rows == 0)
              print_var_error(FLERR,"Variable formula compute array is zero length",ivar);

            // wait to check row count until after compute invocation
            // to allow for computes with size_array_rows_variable == 1
            
            if (compute->size_array_rows == 0)
              print_var_error(FLERR,"Variable formula compute array has zero rows",ivar);

            auto newtree = new Tree();
            newtree->type = VECTORARRAY;
            newtree->array = &compute->array[0][index1-1];
            newtree->nvector = compute->size_array_rows;
            newtree->nstride = compute->size_array_cols;
            treestack[ntreestack++] = newtree;

          // no other possibilities for vector-style variable, so error

          } else print_var_error(FLERR,"Mismatched compute in variable formula",ivar);

        // atom-style variable is being evaluated

        } else if (style[ivar] == ATOM) {

          // c_ID = vector from per-atom vector

          if (lowercase && nbracket == 0) {

            if (!compute->peratom_flag)
              print_var_error(FLERR,"Mismatched compute in variable formula",ivar);
            if (compute->size_peratom_cols)
              print_var_error(FLERR,"Mismatched compute in variable formula",ivar);
            if (!compute->is_initialized())
              print_var_error(FLERR,"Variable formula compute cannot be invoked before "
                              "initialization by a run",ivar);
            if (!(compute->invoked_flag & Compute::INVOKED_PERATOM)) {
              compute->compute_peratom();
              compute->invoked_flag |= Compute::INVOKED_PERATOM;
            }

            auto newtree = new Tree();
            newtree->type = ATOMARRAY;
            newtree->array = compute->vector_atom;
            newtree->nstride = 1;
            treestack[ntreestack++] = newtree;

          // c_ID[i] = vector from per-atom array

          } else if (lowercase && nbracket == 1) {

            if (!compute->peratom_flag)
              print_var_error(FLERR,"Mismatched compute in variable formula",ivar);
            if (!compute->size_peratom_cols)
              print_var_error(FLERR,"Mismatched compute in variable formula",ivar);
            if (index1 > compute->size_peratom_cols)
              print_var_error(FLERR,"Variable formula compute array is accessed out-of-range",ivar,0);
            if (!compute->is_initialized())
              print_var_error(FLERR,"Variable formula compute cannot be invoked before "
                              "initialization by a run",ivar);
            if (!(compute->invoked_flag & Compute::INVOKED_PERATOM)) {
              compute->compute_peratom();
              compute->invoked_flag |= Compute::INVOKED_PERATOM;
            }

            auto newtree = new Tree();
            newtree->type = ATOMARRAY;
            newtree->array = nullptr;
            if (compute->array_atom)
              newtree->array = &compute->array_atom[0][index1-1];
            newtree->nstride = compute->size_peratom_cols;
            treestack[ntreestack++] = newtree;

          // no other possibilities for atom-style variable, so error

          } else print_var_error(FLERR,"Mismatched compute in variable formula",ivar);
        }

      // ----------------
      // fix
      // ----------------

      } else if (utils::strmatch(word,"^[fF]_")) {
        if (domain->box_exist == 0)
          print_var_error(FLERR,"Variable evaluation before simulation box is defined",ivar);

        // uppercase used to force access of
        // global vector vs global scalar, and global array vs global vector

        int lowercase = 1;
        if (word[0] == 'F') lowercase = 0;

        Fix *fix = modify->get_fix_by_id(word+2);
        if (!fix)
          print_var_error(FLERR,fmt::format("Invalid fix ID '{}' in variable formula",word+2),ivar);

        // parse zero or one or two trailing brackets
        // point i beyond last bracket
        // nbracket = # of bracket pairs
        // index1,index2 = int inside each bracket pair, possibly an atom ID

        int nbracket;
        tagint index1,index2;
        if (str[i] != '[') nbracket = 0;
        else {
          nbracket = 1;
          ptr = &str[i];
          index1 = int_between_brackets(ptr,1);
          i = ptr-str+1;
          if (str[i] == '[') {
            nbracket = 2;
            ptr = &str[i];
            index2 = int_between_brackets(ptr,1);
            i = ptr-str+1;
          }
        }

        // equal-style or immediate variable is being evaluated

        if ((ivar < 0) || (style[ivar] == EQUAL)) {

          // f_ID = scalar from global scalar

          if (lowercase && nbracket == 0) {

            if (!fix->scalar_flag)
              print_var_error(FLERR,"Mismatched fix in variable formula",ivar);
            if (update->whichflag > 0 && update->ntimestep % fix->global_freq)
              print_var_error(FLERR,"Fix in variable not computed at a compatible time",ivar);

            value1 = fix->compute_scalar();
            argstack[nargstack++] = value1;

          // f_ID[i] = scalar from global vector

          } else if (lowercase && nbracket == 1) {

            if (!fix->vector_flag)
              print_var_error(FLERR,"Mismatched fix in variable formula",ivar);
            if (index1 > fix->size_vector)
              print_var_error(FLERR,"Variable formula fix vector is accessed out-of-range",ivar,0);
            if (update->whichflag > 0 && update->ntimestep % fix->global_freq)
              print_var_error(FLERR,"Fix in variable not computed at a compatible time",ivar);

            value1 = fix->compute_vector(index1-1);
            argstack[nargstack++] = value1;

          // f_ID[i][j] = scalar from global array

          } else if (lowercase && nbracket == 2) {

            if (!fix->array_flag)
              print_var_error(FLERR,"Mismatched fix in variable formula",ivar);
            if (index1 > fix->size_array_rows)
              print_var_error(FLERR,"Variable formula fix array is accessed out-of-range",ivar,0);
            if (index2 > fix->size_array_cols)
              print_var_error(FLERR,"Variable formula fix array is accessed out-of-range",ivar,0);
            if (update->whichflag > 0 && update->ntimestep % fix->global_freq)
              print_var_error(FLERR,"Fix in variable not computed at a compatible time",ivar);

            value1 = fix->compute_array(index1-1,index2-1);
            argstack[nargstack++] = value1;

          // F_ID[i] = scalar element of per-atom vector, note uppercase "F"

          } else if (!lowercase && nbracket == 1) {

            if (!fix->peratom_flag)
              print_var_error(FLERR,"Mismatched fix in variable formula",ivar);
            if (fix->size_peratom_cols)
              print_var_error(FLERR,"Mismatched fix in variable formula",ivar);
            if (update->whichflag > 0 &&
                update->ntimestep % fix->peratom_freq)
              print_var_error(FLERR,"Fix in variable not computed at a compatible time",ivar);

            peratom2global(1,nullptr,fix->vector_atom,1,index1,tree,
                           treestack,ntreestack,argstack,nargstack);

          // F_ID[i][j] = scalar element of per-atom array, note uppercase "F"

          } else if (!lowercase && nbracket == 2) {

            if (!fix->peratom_flag)
              print_var_error(FLERR,"Mismatched fix in variable formula",ivar);
            if (!fix->size_peratom_cols)
              print_var_error(FLERR,"Mismatched fix in variable formula",ivar);
            if (index2 > fix->size_peratom_cols)
              print_var_error(FLERR,"Variable formula fix array is accessed out-of-range",ivar,0);
            if (update->whichflag > 0 && update->ntimestep % fix->peratom_freq)
              print_var_error(FLERR,"Fix in variable not computed at a compatible time",ivar);

            if (fix->array_atom)
              peratom2global(1,nullptr,&fix->array_atom[0][index2-1],
                             fix->size_peratom_cols,index1,
                             tree,treestack,ntreestack,argstack,nargstack);
            else
              peratom2global(1,nullptr,nullptr,fix->size_peratom_cols,index1,
                             tree,treestack,ntreestack,argstack,nargstack);

          // no other possibilities for equal-style variable, so error

          } else print_var_error(FLERR,"Mismatched fix in variable formula",ivar);

        // vector-style variable is being evaluated

        } else if (style[ivar] == VECTOR) {

          // f_ID = vector from global vector

          if (lowercase && nbracket == 0) {

            if (!fix->vector_flag)
              print_var_error(FLERR,"Mismatched fix in variable formula",ivar);
            if (fix->size_vector == 0)
              print_var_error(FLERR,"Variable formula fix vector is zero length",ivar);
            if (update->whichflag > 0 && update->ntimestep % fix->global_freq)
              print_var_error(FLERR,"Fix in variable not computed at compatible time",ivar);

            int nvec = fix->size_vector;
            double *vec;
            memory->create(vec,nvec,"variable:values");
            for (int m = 0; m < nvec; m++)
              vec[m] = fix->compute_vector(m);

            auto newtree = new Tree();
            newtree->type = VECTORARRAY;
            newtree->array = vec;
            newtree->nvector = nvec;
            newtree->nstride = 1;
            newtree->selfalloc = 1;
            treestack[ntreestack++] = newtree;

          // f_ID[i] = vector from global array

          } else if (lowercase && nbracket == 1) {

            if (!fix->array_flag)
              print_var_error(FLERR,"Mismatched fix in variable formula",ivar);
            if (fix->size_array_rows == 0)
              print_var_error(FLERR,"Variable formula fix array is zero length",ivar);
            if (index1 > fix->size_array_cols)
              print_var_error(FLERR,"Variable formula fix array is accessed out-of-range",ivar,0);
            if (update->whichflag > 0 && update->ntimestep % fix->global_freq)
              print_var_error(FLERR,"Fix in variable not computed at a compatible time",ivar);

            int nvec = fix->size_array_rows;
            double *vec;
            memory->create(vec,nvec,"variable:values");
            for (int m = 0; m < nvec; m++)
              vec[m] = fix->compute_array(m,index1-1);

            auto newtree = new Tree();
            newtree->type = VECTORARRAY;
            newtree->array = vec;
            newtree->nvector = nvec;
            newtree->nstride = 1;
            newtree->selfalloc = 1;
            treestack[ntreestack++] = newtree;

          // no other possibilities for vector-style variable, so error

          } else print_var_error(FLERR,"Mismatched fix in variable formula",ivar);

        // atom-style variable is being evaluated

        } else if (style[ivar] == ATOM) {

          // f_ID = vector from per-atom vector

          if (lowercase && nbracket == 0) {

            if (!fix->peratom_flag)
              print_var_error(FLERR,"Mismatched fix in variable formula",ivar);
            if (fix->size_peratom_cols)
              print_var_error(FLERR,"Mismatched fix in variable formula",ivar);
            if (update->whichflag > 0 && update->ntimestep % fix->peratom_freq)
              print_var_error(FLERR,"Fix in variable not computed at compatible time",ivar);

            auto newtree = new Tree();
            newtree->type = ATOMARRAY;
            newtree->array = fix->vector_atom;
            newtree->nstride = 1;
            treestack[ntreestack++] = newtree;

          // f_ID[i] = vector from per-atom array

          } else if (lowercase && nbracket == 1) {

            if (!fix->peratom_flag)
              print_var_error(FLERR,"Mismatched fix in variable formula",ivar);
            if (!fix->size_peratom_cols)
              print_var_error(FLERR,"Mismatched fix in variable formula",ivar);
            if (index1 > fix->size_peratom_cols)
              print_var_error(FLERR,"Variable formula fix array is accessed out-of-range",ivar,0);
            if (update->whichflag > 0 && update->ntimestep % fix->peratom_freq)
              print_var_error(FLERR,"Fix in variable not computed at compatible time",ivar);

            auto newtree = new Tree();
            newtree->type = ATOMARRAY;
            newtree->array = nullptr;
            if (fix->array_atom)
              newtree->array = &fix->array_atom[0][index1-1];
            newtree->nstride = fix->size_peratom_cols;
            treestack[ntreestack++] = newtree;

          // no other possibilities for atom-style variable, so error

          } else print_var_error(FLERR,"Mismatched fix in variable formula",ivar);
        }

      // ----------------
      // variable
      // ----------------

      } else if (strncmp(word,"v_",2) == 0) {

        int jvar = find(word+2);
        if (jvar < 0)
          print_var_error(FLERR,fmt::format("Invalid variable reference {} in variable formula",word),
                          jvar);
        if (eval_in_progress[jvar])
          print_var_error(FLERR,"has a circular dependency",jvar);

        // parse zero or one trailing brackets
        // point i beyond last bracket
        // nbracket = # of bracket pairs
        // index = int inside bracket, possibly an atom ID

        int nbracket;
        tagint index;
        if (str[i] != '[') nbracket = 0;
        else {
          nbracket = 1;
          ptr = &str[i];
          index = int_between_brackets(ptr,1);
          i = ptr-str+1;
        }

        // vname with no bracket

        if (nbracket == 0) {

          // scalar from internal-style variable
          // access value directly

          if (style[jvar] == INTERNAL) {

            value1 = dvalue[jvar];
            if (tree) {
              auto newtree = new Tree();
              newtree->type = VALUE;
              newtree->value = value1;
              treestack[ntreestack++] = newtree;
            } else argstack[nargstack++] = value1;

            // scalar from any style variable except VECTOR, ATOM, ATOMFILE
            // access value via retrieve()

          } else if (style[jvar] != ATOM && style[jvar] != ATOMFILE && style[jvar] != VECTOR) {

            char *var = retrieve(word+2);
            if (var == nullptr)
              print_var_error(FLERR,"Invalid variable evaluation in variable formula",jvar);
            if (!utils::is_double(var))
              print_var_error(FLERR,"Non-numeric variable value in variable formula",jvar);
            if (tree) {
              auto newtree = new Tree();
              newtree->type = VALUE;
              newtree->value = atof(var);
              treestack[ntreestack++] = newtree;
            } else argstack[nargstack++] = atof(var);

          // vector from vector-style variable
          // evaluate the vector-style variable, put result in newtree

          } else if (style[jvar] == VECTOR) {

            if (tree == nullptr)
              print_var_error(FLERR,"Vector-style variable in equal-style variable formula",jvar);
            if (treetype == ATOM)
              print_var_error(FLERR,"Vector-style variable in atom-style variable formula",jvar);

            double *vec;
            int nvec = compute_vector(jvar,&vec);

            auto newtree = new Tree();
            newtree->type = VECTORARRAY;
            newtree->array = vec;
            newtree->nvector = nvec;
            newtree->nstride = 1;
            treestack[ntreestack++] = newtree;

          // vector from atom-style variable
          // evaluate the atom-style variable as newtree

          } else if (style[jvar] == ATOM) {

            if (tree == nullptr)
              print_var_error(FLERR,"Atom-style variable in equal-style variable formula",jvar);
            if (treetype == VECTOR)
              print_var_error(FLERR,"Atom-style variable in vector-style variable formula",jvar);

            Tree *newtree = nullptr;
            evaluate(data[jvar][0],&newtree,jvar);
            treestack[ntreestack++] = newtree;

          // vector from atomfile-style variable
          // point to the values in FixStore instance

          } else if (style[jvar] == ATOMFILE) {

            if (tree == nullptr)
              print_var_error(FLERR,"Atomfile-style variable in equal-style variable formula",jvar);
            if (treetype == VECTOR)
              print_var_error(FLERR,"Atomfile-style variable in vector-style variable formula",jvar);

            auto newtree = new Tree();
            newtree->type = ATOMARRAY;
            newtree->array = reader[jvar]->fixstore->vstore;
            newtree->nstride = 1;
            treestack[ntreestack++] = newtree;

          // no other possibilities for variable with no bracket

          } else print_var_error(FLERR,"Mismatched variable in variable formula",jvar);

        // vname[i] with one bracket

        } else if (nbracket == 1) {

          // scalar from vector-style variable
          // compute the vector-style variable, extract single value

          if (style[jvar] == VECTOR) {

            double *vec;
            int nvec = compute_vector(jvar,&vec);
            if (index <= 0 || index > nvec)
              print_var_error(FLERR,"Invalid index into vector-style variable",jvar);
            int m = index;   // convert from tagint to int

            if (tree) {
              auto newtree = new Tree();
              newtree->type = VALUE;
              newtree->value = vec[m-1];
              treestack[ntreestack++] = newtree;
            } else argstack[nargstack++] = vec[m-1];

          // scalar from atom-style variable
          // compute the per-atom variable in result
          // use peratom2global to extract single value from result

          } else if (style[jvar] == ATOM) {

            double *result;
            memory->create(result,atom->nlocal,"variable:result");
            compute_atom(jvar,0,result,1,0);
            peratom2global(1,nullptr,result,1,index,tree,treestack,ntreestack,argstack,nargstack);
            memory->destroy(result);

          // scalar from atomfile-style variable
          // use peratom2global to extract single value from FixStore instance

          } else if (style[jvar] == ATOMFILE) {

            peratom2global(1,nullptr,reader[jvar]->fixstore->vstore,1,index,
                           tree,treestack,ntreestack,argstack,nargstack);

          // no other possibilities for variable with one bracket

          } else print_var_error(FLERR,"Mismatched variable in variable formula",jvar);
        }

      // ----------------
      // custom atom property
      // ----------------

      } else if (utils::strmatch(word,"^[id]2?_")) {
        if (domain->box_exist == 0)
          print_var_error(FLERR,"Variable evaluation before simulation box is defined",ivar);

        int index_custom,type_custom,cols_custom;
        if (word[1] == '2') index_custom = atom->find_custom(word+3,type_custom,cols_custom);
        else index_custom = atom->find_custom(word+2,type_custom,cols_custom);

        if (index_custom < 0)
          print_var_error(FLERR,fmt::format("Invalid custom atom property reference {} in variable formula",word),
                          ivar);

        // parse zero or one or two trailing brackets
        // point i beyond last bracket
        // nbracket = # of bracket pairs
        // index1,index2 = int inside each bracket pair, possibly an atom ID

        int nbracket;
        tagint index1,index2;
        if (str[i] != '[') nbracket = 0;
        else {
          nbracket = 1;
          ptr = &str[i];
          index1 = int_between_brackets(ptr,1);
          i = ptr-str+1;
          if (str[i] == '[') {
            nbracket = 2;
            ptr = &str[i];
            index2 = int_between_brackets(ptr,1);
            i = ptr-str+1;
          }
        }

        // custom atom property with no bracket
        // can only mean use a per-atom vector

        if (nbracket == 0) {
          if (cols_custom == 0) {
            auto newtree = new Tree();
            treestack[ntreestack++] = newtree;
            if (type_custom == 0) {
              newtree->type = INTARRAY;
              newtree->iarray = atom->ivector[index_custom];
            } else {
              newtree->type = ATOMARRAY;
              newtree->array = atom->dvector[index_custom];
            }
            newtree->nstride = 1;

          } else if (cols_custom) {
            print_var_error(FLERR,fmt::format("Invalid custom atom property reference {} in variable formula",word),
                            ivar);
          }

        // custom atom property with one bracket
        // can mean either extract a single value from a per-atom vector
        // or use a column from a per-atom array

        } else if (nbracket == 1) {

          if (cols_custom == 0) {
            if (type_custom == 0) {
              custom2global(atom->ivector[index_custom],nullptr,1,index1,
                            tree,treestack,ntreestack,argstack,nargstack);
            } else {
              custom2global(nullptr,atom->dvector[index_custom],1,index1,
                            tree,treestack,ntreestack,argstack,nargstack);
            }

          } else if (cols_custom) {
            if (index1 <= 0 || index1 > cols_custom)
              print_var_error(FLERR,fmt::format("Invalid custom atom property reference {} in variable formula",word),
                              ivar);
            auto newtree = new Tree();
            treestack[ntreestack++] = newtree;
            if (type_custom == 0) {
              newtree->type = INTARRAY;
              newtree->iarray = &atom->iarray[index_custom][0][index1-1];
            } else {
              newtree->type = ATOMARRAY;
              newtree->array = &atom->darray[index_custom][0][index1-1];
            }
            newtree->nstride = cols_custom;
          }

        // custom atom property with two brackets
        // can only mean extract a single value from per-atom array

        } else if (nbracket == 2) {
          if (cols_custom == 0) {
            print_var_error(FLERR,fmt::format("Invalid custom atom property reference {} in variable formula",word),
                            ivar);

          } else if (cols_custom) {
            if (index2 <= 0 || index2 > cols_custom)
              print_var_error(FLERR,fmt::format("Invalid custom atom property reference {} in variable formula",word),
                              ivar);
            if (type_custom == 0) {
              custom2global(&atom->iarray[index_custom][0][index2],nullptr,cols_custom,index1,
                            tree,treestack,ntreestack,argstack,nargstack);
            } else {
              custom2global(nullptr,&atom->darray[index_custom][0][index2],cols_custom,index1,
                            tree,treestack,ntreestack,argstack,nargstack);
            }
          }
        }

      // ----------------
      // math/group/special/labelmap function or atom value/vector or constant or thermo keyword
      // ----------------

      } else {

        // ----------------
        // math or group or special function
        // ----------------

        if (str[i] == '(') {
          char *contents = nullptr;
          i = find_matching_paren(str,i,contents,ivar);
          i++;

          if (math_function(word,contents,tree,treestack,ntreestack,argstack,nargstack,ivar));
          else if (group_function(word,contents,tree,treestack,ntreestack,argstack,nargstack,ivar));
          else if (special_function(word,contents,tree,treestack,ntreestack,argstack,nargstack,ivar));
          else if (feature_function(word,contents,tree,treestack,ntreestack,argstack,nargstack,ivar));
          else print_var_error(FLERR,fmt::format("Invalid math/group/special/feature function '{}()' "
                                                 "in variable formula", word),ivar);
          delete[] contents;

        // ----------------
        // atom value
        // ----------------

        } else if (str[i] == '[') {
          if (domain->box_exist == 0)
            print_var_error(FLERR,"Variable evaluation before simulation box is defined",ivar);

          ptr = &str[i];
          tagint id = int_between_brackets(ptr,1);
          i = ptr-str+1;

          peratom2global(0,word,nullptr,0,id,tree,treestack,ntreestack,argstack,nargstack);

        // ----------------
        // atom vector
        // ----------------

        } else if (is_atom_vector(word)) {
          if (domain->box_exist == 0)
            print_var_error(FLERR,"Variable evaluation before simulation box is defined",ivar);

          atom_vector(word,tree,treestack,ntreestack);

        // ----------------
        // constant
        // ----------------

        } else if (constants.find(word) != constants.end()) {
          value1 = constants[word];
          if (tree) {
            auto newtree = new Tree();
            newtree->type = VALUE;
            newtree->value = value1;
            treestack[ntreestack++] = newtree;
          } else argstack[nargstack++] = value1;

        // ----------------
        // thermo keyword
        // ----------------

        } else {
          if (domain->box_exist == 0)
            print_var_error(FLERR,"Variable evaluation before simulation box is defined",ivar);

          int flag = output->thermo->evaluate_keyword(word,&value1);
          if (flag)
            print_var_error(FLERR,fmt::format("Invalid thermo keyword '{}' in variable formula",
                                              word),ivar);
          if (tree) {
            auto newtree = new Tree();
            newtree->type = VALUE;
            newtree->value = value1;
            treestack[ntreestack++] = newtree;
          } else argstack[nargstack++] = value1;
        }
      }

      delete[] word;

    // ----------------
    // math operator, including end-of-string
    // ----------------

    } else if (strchr("+-*/^<>=!&|%\0",onechar)) {
      if (onechar == '+') op = ADD;
      else if (onechar == '-') op = SUBTRACT;
      else if (onechar == '*') op = MULTIPLY;
      else if (onechar == '/') op = DIVIDE;
      else if (onechar == '%') op = MODULO;
      else if (onechar == '^') op = CARAT;
      else if (onechar == '=') {
        if (str[i+1] != '=')
          print_var_error(FLERR,"Invalid syntax in variable formula",ivar);
        op = EQ;
        i++;
      } else if (onechar == '!') {
        if (str[i+1] == '=') {
          op = NE;
          i++;
        } else op = NOT;
      } else if (onechar == '<') {
        if (str[i+1] != '=') op = LT;
        else {
          op = LE;
          i++;
        }
      } else if (onechar == '>') {
        if (str[i+1] != '=') op = GT;
        else {
          op = GE;
          i++;
        }
      } else if (onechar == '&') {
        if (str[i+1] != '&')
          print_var_error(FLERR,"Invalid syntax in variable formula",ivar);
        op = AND;
        i++;
      } else if (onechar == '|') {
        if (str[i+1] == '|') op = OR;
        else if (str[i+1] == '^') op = XOR;
        else print_var_error(FLERR,"Invalid syntax in variable formula",ivar);
        i++;
      } else op = DONE;

      i++;

      if (op == SUBTRACT && expect == ARG) {
        opstack[nopstack++] = UNARY;
        continue;
      }
      if (op == NOT && expect == ARG) {
        opstack[nopstack++] = op;
        continue;
      }

      if (expect == ARG)
        print_var_error(FLERR,"Invalid syntax in variable formula",ivar);
      expect = ARG;

      // evaluate stack as deep as possible while respecting precedence
      // before pushing current op onto stack

      while (nopstack && precedence[opstack[nopstack-1]] >= precedence[op]) {
        opprevious = opstack[--nopstack];

        if (tree) {
          auto newtree = new Tree();
          newtree->type = opprevious;
          if ((opprevious == UNARY) || (opprevious == NOT)) {
            newtree->first = treestack[--ntreestack];
          } else {
            newtree->second = treestack[--ntreestack];
            newtree->first = treestack[--ntreestack];
          }
          treestack[ntreestack++] = newtree;

        } else {
          value2 = argstack[--nargstack];
          if (opprevious != UNARY && opprevious != NOT)
            value1 = argstack[--nargstack];

          if (opprevious == ADD)
            argstack[nargstack++] = value1 + value2;
          else if (opprevious == SUBTRACT)
            argstack[nargstack++] = value1 - value2;
          else if (opprevious == MULTIPLY)
            argstack[nargstack++] = value1 * value2;
          else if (opprevious == DIVIDE) {
            if (value2 == 0.0)
              print_var_error(FLERR,"Divide by 0 in variable formula",ivar,0);
            argstack[nargstack++] = value1 / value2;
          } else if (opprevious == MODULO) {
            if (value2 == 0.0)
              print_var_error(FLERR,"Modulo 0 in variable formula",ivar,0);
            argstack[nargstack++] = fmod(value1,value2);
          } else if (opprevious == CARAT) {
            if (value2 == 0.0)
              argstack[nargstack++] = 1.0;
            else if ((value1 == 0.0) && (value2 < 0.0))
              print_var_error(FLERR,"Invalid power expression in variable formula",ivar,0);
            else argstack[nargstack++] = pow(value1,value2);
          } else if (opprevious == UNARY) {
            argstack[nargstack++] = -value2;
          } else if (opprevious == NOT) {
            if (value2 == 0.0) argstack[nargstack++] = 1.0;
            else argstack[nargstack++] = 0.0;
          } else if (opprevious == EQ) {
            if (value1 == value2) argstack[nargstack++] = 1.0;
            else argstack[nargstack++] = 0.0;
          } else if (opprevious == NE) {
            if (value1 != value2) argstack[nargstack++] = 1.0;
            else argstack[nargstack++] = 0.0;
          } else if (opprevious == LT) {
            if (value1 < value2) argstack[nargstack++] = 1.0;
            else argstack[nargstack++] = 0.0;
          } else if (opprevious == LE) {
            if (value1 <= value2) argstack[nargstack++] = 1.0;
            else argstack[nargstack++] = 0.0;
          } else if (opprevious == GT) {
            if (value1 > value2) argstack[nargstack++] = 1.0;
            else argstack[nargstack++] = 0.0;
          } else if (opprevious == GE) {
            if (value1 >= value2) argstack[nargstack++] = 1.0;
            else argstack[nargstack++] = 0.0;
          } else if (opprevious == AND) {
            if (value1 != 0.0 && value2 != 0.0) argstack[nargstack++] = 1.0;
            else argstack[nargstack++] = 0.0;
          } else if (opprevious == OR) {
            if (value1 != 0.0 || value2 != 0.0) argstack[nargstack++] = 1.0;
            else argstack[nargstack++] = 0.0;
          } else if (opprevious == XOR) {
            if ((value1 == 0.0 && value2 != 0.0) ||
                (value1 != 0.0 && value2 == 0.0)) argstack[nargstack++] = 1.0;
            else argstack[nargstack++] = 0.0;
          }
        }
      }

      // if end-of-string, break out of entire formula evaluation loop

      if (op == DONE) break;

      // push current operation onto stack

      opstack[nopstack++] = op;

    } else print_var_error(FLERR,"Invalid syntax in variable formula",ivar);
  }

  if (nopstack) print_var_error(FLERR,"Invalid syntax in variable formula",ivar);

  // for atom-style and vector-style variable, return remaining tree
  // for equal-style variable, return remaining arg

  if (tree) {
    if (ntreestack != 1)
      print_var_error(FLERR,"Invalid syntax in variable formula",ivar);
    *tree = treestack[0];
    return 0.0;
  } else {
    if (nargstack != 1)
      print_var_error(FLERR,"Invalid syntax in variable formula",ivar);
    return argstack[0];
  }
}

/* ----------------------------------------------------------------------
   one-time collapse of an atom-style variable parse tree
   tree was created by one-time parsing of formula string via evaluate()
   only keep tree nodes that depend on
     ATOMARRAY, TYPEARRAY, INTARRAY, BIGINTARRAY, VECTOR
   remainder is converted to single VALUE
   this enables optimal eval_tree loop over atoms
   customize by adding a function:
     sqrt(),exp(),ln(),log(),abs(),sin(),cos(),tan(),asin(),acos(),atan(),
     atan2(y,x),random(x,y,z),normal(x,y,z),ceil(),floor(),round(),ternary(x,y,z),
     ramp(x,y),stagger(x,y),logfreq(x,y,z),logfreq2(x,y,z),
     logfreq3(x,y,z),stride(x,y,z),stride2(x,y,z,a,b,c),vdisplace(x,y),swiggle(x,y,z),
     cwiggle(x,y,z),gmask(x),rmask(x),grmask(x,y)
---------------------------------------------------------------------- */

double Variable::collapse_tree(Tree *tree)
{
  double arg1,arg2,arg3;

  if (tree->type == VALUE) return tree->value;
  if (tree->type == ATOMARRAY) return 0.0;
  if (tree->type == TYPEARRAY) return 0.0;
  if (tree->type == INTARRAY) return 0.0;
  if (tree->type == BIGINTARRAY) return 0.0;
  if (tree->type == VECTORARRAY) return 0.0;

  if (tree->type == ADD) {
    arg1 = collapse_tree(tree->first);
    arg2 = collapse_tree(tree->second);
    if (tree->first->type != VALUE || tree->second->type != VALUE) return 0.0;
    tree->type = VALUE;
    tree->value = arg1 + arg2;
    return tree->value;
  }

  if (tree->type == SUBTRACT) {
    arg1 = collapse_tree(tree->first);
    arg2 = collapse_tree(tree->second);
    if (tree->first->type != VALUE || tree->second->type != VALUE) return 0.0;
    tree->type = VALUE;
    tree->value = arg1 - arg2;
    return tree->value;
  }

  if (tree->type == MULTIPLY) {
    arg1 = collapse_tree(tree->first);
    arg2 = collapse_tree(tree->second);
    if (tree->first->type != VALUE || tree->second->type != VALUE) return 0.0;
    tree->type = VALUE;
    tree->value = arg1 * arg2;
    return tree->value;
  }

  if (tree->type == DIVIDE) {
    arg1 = collapse_tree(tree->first);
    arg2 = collapse_tree(tree->second);
    if (tree->first->type != VALUE || tree->second->type != VALUE) return 0.0;
    tree->type = VALUE;
    if (arg2 == 0.0) error->one(FLERR,"Divide by 0 in variable formula");
    tree->value = arg1 / arg2;
    return tree->value;
  }

  if (tree->type == MODULO) {
    arg1 = collapse_tree(tree->first);
    arg2 = collapse_tree(tree->second);
    if (tree->first->type != VALUE || tree->second->type != VALUE) return 0.0;
    tree->type = VALUE;
    if (arg2 == 0.0) error->one(FLERR,"Modulo 0 in variable formula");
    tree->value = fmod(arg1,arg2);
    return tree->value;
  }

  if (tree->type == CARAT) {
    arg1 = collapse_tree(tree->first);
    arg2 = collapse_tree(tree->second);
    if (tree->first->type != VALUE || tree->second->type != VALUE) return 0.0;
    tree->type = VALUE;
    if (arg2 == 0.0) error->one(FLERR,"Power by 0 in variable formula");
    tree->value = pow(arg1,arg2);
    return tree->value;
  }

  if (tree->type == UNARY) {
    arg1 = collapse_tree(tree->first);
    if (tree->first->type != VALUE) return 0.0;
    tree->type = VALUE;
    tree->value = -arg1;
    return tree->value;
  }

  if (tree->type == NOT) {
    arg1 = collapse_tree(tree->first);
    if (tree->first->type != VALUE) return 0.0;
    tree->type = VALUE;
    if (arg1 == 0.0) tree->value = 1.0;
    else tree->value = 0.0;
    return tree->value;
  }

  if (tree->type == EQ) {
    arg1 = collapse_tree(tree->first);
    arg2 = collapse_tree(tree->second);
    if (tree->first->type != VALUE || tree->second->type != VALUE) return 0.0;
    tree->type = VALUE;
    if (arg1 == arg2) tree->value = 1.0;
    else tree->value = 0.0;
    return tree->value;
  }

  if (tree->type == NE) {
    arg1 = collapse_tree(tree->first);
    arg2 = collapse_tree(tree->second);
    if (tree->first->type != VALUE || tree->second->type != VALUE) return 0.0;
    tree->type = VALUE;
    if (arg1 != arg2) tree->value = 1.0;
    else tree->value = 0.0;
    return tree->value;
  }

  if (tree->type == LT) {
    arg1 = collapse_tree(tree->first);
    arg2 = collapse_tree(tree->second);
    if (tree->first->type != VALUE || tree->second->type != VALUE) return 0.0;
    tree->type = VALUE;
    if (arg1 < arg2) tree->value = 1.0;
    else tree->value = 0.0;
    return tree->value;
  }

  if (tree->type == LE) {
    arg1 = collapse_tree(tree->first);
    arg2 = collapse_tree(tree->second);
    if (tree->first->type != VALUE || tree->second->type != VALUE) return 0.0;
    tree->type = VALUE;
    if (arg1 <= arg2) tree->value = 1.0;
    else tree->value = 0.0;
    return tree->value;
  }

  if (tree->type == GT) {
    arg1 = collapse_tree(tree->first);
    arg2 = collapse_tree(tree->second);
    if (tree->first->type != VALUE || tree->second->type != VALUE) return 0.0;
    tree->type = VALUE;
    if (arg1 > arg2) tree->value = 1.0;
    else tree->value = 0.0;
    return tree->value;
  }

  if (tree->type == GE) {
    arg1 = collapse_tree(tree->first);
    arg2 = collapse_tree(tree->second);
    if (tree->first->type != VALUE || tree->second->type != VALUE) return 0.0;
    tree->type = VALUE;
    if (arg1 >= arg2) tree->value = 1.0;
    else tree->value = 0.0;
    return tree->value;
  }

  if (tree->type == AND) {
    arg1 = collapse_tree(tree->first);
    arg2 = collapse_tree(tree->second);
    if (tree->first->type != VALUE || tree->second->type != VALUE) return 0.0;
    tree->type = VALUE;
    if (arg1 != 0.0 && arg2 != 0.0) tree->value = 1.0;
    else tree->value = 0.0;
    return tree->value;
  }

  if (tree->type == OR) {
    arg1 = collapse_tree(tree->first);
    arg2 = collapse_tree(tree->second);
    if (tree->first->type != VALUE || tree->second->type != VALUE) return 0.0;
    tree->type = VALUE;
    if (arg1 != 0.0 || arg2 != 0.0) tree->value = 1.0;
    else tree->value = 0.0;
    return tree->value;
  }

  if (tree->type == XOR) {
    arg1 = collapse_tree(tree->first);
    arg2 = collapse_tree(tree->second);
    if (tree->first->type != VALUE || tree->second->type != VALUE) return 0.0;
    tree->type = VALUE;
    if ((arg1 == 0.0 && arg2 != 0.0) || (arg1 != 0.0 && arg2 == 0.0))
      tree->value = 1.0;
    else tree->value = 0.0;
    return tree->value;
  }

  if (tree->type == SQRT) {
    arg1 = collapse_tree(tree->first);
    if (tree->first->type != VALUE) return 0.0;
    tree->type = VALUE;
    if (arg1 < 0.0)
      error->one(FLERR,"Sqrt of negative value in variable formula");
    tree->value = sqrt(arg1);
    return tree->value;
  }

  if (tree->type == EXP) {
    arg1 = collapse_tree(tree->first);
    if (tree->first->type != VALUE) return 0.0;
    tree->type = VALUE;
    tree->value = exp(arg1);
    return tree->value;
  }

  if (tree->type == LN) {
    arg1 = collapse_tree(tree->first);
    if (tree->first->type != VALUE) return 0.0;
    tree->type = VALUE;
    if (arg1 <= 0.0)
      error->one(FLERR,"Log of zero/negative value in variable formula");
    tree->value = log(arg1);
    return tree->value;
  }

  if (tree->type == LOG) {
    arg1 = collapse_tree(tree->first);
    if (tree->first->type != VALUE) return 0.0;
    tree->type = VALUE;
    if (arg1 <= 0.0)
      error->one(FLERR,"Log of zero/negative value in variable formula");
    tree->value = log10(arg1);
    return tree->value;
  }

  if (tree->type == ABS) {
    arg1 = collapse_tree(tree->first);
    if (tree->first->type != VALUE) return 0.0;
    tree->type = VALUE;
    tree->value = fabs(arg1);
    return tree->value;
  }

  if (tree->type == SIN) {
    arg1 = collapse_tree(tree->first);
    if (tree->first->type != VALUE) return 0.0;
    tree->type = VALUE;
    tree->value = sin(arg1);
    return tree->value;
  }

  if (tree->type == COS) {
    arg1 = collapse_tree(tree->first);
    if (tree->first->type != VALUE) return 0.0;
    tree->type = VALUE;
    tree->value = cos(arg1);
    return tree->value;
  }

  if (tree->type == TAN) {
    arg1 = collapse_tree(tree->first);
    if (tree->first->type != VALUE) return 0.0;
    tree->type = VALUE;
    tree->value = tan(arg1);
    return tree->value;
  }

  if (tree->type == ASIN) {
    arg1 = collapse_tree(tree->first);
    if (tree->first->type != VALUE) return 0.0;
    tree->type = VALUE;
    if (arg1 < -1.0 || arg1 > 1.0)
      error->one(FLERR,"Arcsin of invalid value in variable formula");
    tree->value = asin(arg1);
    return tree->value;
  }

  if (tree->type == ACOS) {
    arg1 = collapse_tree(tree->first);
    if (tree->first->type != VALUE) return 0.0;
    tree->type = VALUE;
    if (arg1 < -1.0 || arg1 > 1.0)
      error->one(FLERR,"Arccos of invalid value in variable formula");
    tree->value = acos(arg1);
    return tree->value;
  }

  if (tree->type == ATAN) {
    arg1 = collapse_tree(tree->first);
    if (tree->first->type != VALUE) return 0.0;
    tree->type = VALUE;
    tree->value = atan(arg1);
    return tree->value;
  }

  if (tree->type == ATAN2) {
    arg1 = collapse_tree(tree->first);
    arg2 = collapse_tree(tree->second);
    if (tree->first->type != VALUE || tree->second->type != VALUE) return 0.0;
    tree->type = VALUE;
    tree->value = atan2(arg1,arg2);
    return tree->value;
  }

  // random() or normal() do not become a single collapsed value

  if (tree->type == RANDOM) {
    collapse_tree(tree->first);
    collapse_tree(tree->second);
    if (randomatom == nullptr) {
      int seed = static_cast<int> (collapse_tree(tree->extra[0]));
      if (seed <= 0)
        error->one(FLERR,"Invalid math function in variable formula");
      randomatom = new RanMars(lmp,seed+me);
    }
    return 0.0;
  }

  if (tree->type == NORMAL) {
    collapse_tree(tree->first);
    double sigma = collapse_tree(tree->second);
    if (sigma < 0.0)
      error->one(FLERR,"Invalid math function in variable formula");
    if (randomatom == nullptr) {
      int seed = static_cast<int> (collapse_tree(tree->extra[0]));
      if (seed <= 0)
        error->one(FLERR,"Invalid math function in variable formula");
      randomatom = new RanMars(lmp,seed+me);
    }
    return 0.0;
  }

  if (tree->type == CEIL) {
    arg1 = collapse_tree(tree->first);
    if (tree->first->type != VALUE) return 0.0;
    tree->type = VALUE;
    tree->value = ceil(arg1);
    return tree->value;
  }

  if (tree->type == FLOOR) {
    arg1 = collapse_tree(tree->first);
    if (tree->first->type != VALUE) return 0.0;
    tree->type = VALUE;
    tree->value = floor(arg1);
    return tree->value;
  }

  if (tree->type == ROUND) {
    arg1 = collapse_tree(tree->first);
    if (tree->first->type != VALUE) return 0.0;
    tree->type = VALUE;
    tree->value = MYROUND(arg1);
    return tree->value;
  }

  if (tree->type == TERNARY) {
    arg1 = collapse_tree(tree->first);
    arg2 = collapse_tree(tree->second);
    arg3 = collapse_tree(tree->extra[0]);
    if (tree->first->type != VALUE) return 0.0;
    tree->type = VALUE;
    if (arg1) tree->value = arg2;
    else tree->value = arg3;
    return tree->value;
  }

  if (tree->type == RAMP) {
    arg1 = collapse_tree(tree->first);
    arg2 = collapse_tree(tree->second);
    if (tree->first->type != VALUE || tree->second->type != VALUE) return 0.0;
    tree->type = VALUE;
    if (update->whichflag == 0) {
      tree->value = arg1;
    } else {
      double delta = update->ntimestep - update->beginstep;
      if ((delta != 0.0) && (update->beginstep != update->endstep))
        delta /= update->endstep - update->beginstep;
      tree->value = arg1 + delta*(arg2-arg1);
    }
    return tree->value;
  }

  if (tree->type == STAGGER) {
    auto  ivalue1 = static_cast<bigint> (collapse_tree(tree->first));
    auto  ivalue2 = static_cast<bigint> (collapse_tree(tree->second));
    if (tree->first->type != VALUE || tree->second->type != VALUE) return 0.0;
    tree->type = VALUE;
    if (ivalue1 <= 0 || ivalue2 <= 0 || ivalue1 <= ivalue2)
      error->one(FLERR,"Invalid math function in variable formula");
    bigint lower = update->ntimestep/ivalue1 * ivalue1;
    bigint delta = update->ntimestep - lower;
    if (delta < ivalue2) tree->value = lower+ivalue2;
    else tree->value = lower+ivalue1;
    return tree->value;
  }

  if (tree->type == LOGFREQ) {
    auto  ivalue1 = static_cast<bigint> (collapse_tree(tree->first));
    auto  ivalue2 = static_cast<bigint> (collapse_tree(tree->second));
    auto  ivalue3 = static_cast<bigint> (collapse_tree(tree->extra[0]));
    if (tree->first->type != VALUE || tree->second->type != VALUE ||
        tree->extra[0]->type != VALUE) return 0.0;
    tree->type = VALUE;
    if (ivalue1 <= 0 || ivalue2 <= 0 || ivalue3 <= 0 || ivalue2 >= ivalue3)
      error->one(FLERR,"Invalid math function in variable formula");
    if (update->ntimestep < ivalue1) tree->value = ivalue1;
    else {
      bigint lower = ivalue1;
      while (update->ntimestep >= ivalue3*lower) lower *= ivalue3;
      bigint multiple = update->ntimestep/lower;
      if (multiple < ivalue2) tree->value = (multiple+1)*lower;
      else tree->value = lower*ivalue3;
    }
    return tree->value;
  }

  if (tree->type == LOGFREQ2) {
    auto  ivalue1 = static_cast<bigint> (collapse_tree(tree->first));
    auto  ivalue2 = static_cast<bigint> (collapse_tree(tree->second));
    auto  ivalue3 = static_cast<bigint> (collapse_tree(tree->extra[0]));
    if (tree->first->type != VALUE || tree->second->type != VALUE ||
        tree->extra[0]->type != VALUE) return 0.0;
    tree->type = VALUE;
    if (ivalue1 <= 0 || ivalue2 <= 0 || ivalue3 <= 0)
      error->all(FLERR,"Invalid math function in variable formula");
    if (update->ntimestep < ivalue1) tree->value = ivalue1;
    else {
      tree->value = ivalue1;
      double delta = ivalue1*(ivalue3-1.0)/ivalue2;
      bigint count = 0;
      while (update->ntimestep >= tree->value) {
        tree->value += delta;
        count++;
        if (count % ivalue2 == 0) delta *= ivalue3;
      }
    }
    tree->value = ceil(tree->value);
    return tree->value;
  }

  if (tree->type == LOGFREQ3) {
    auto  ivalue1 = static_cast<bigint> (collapse_tree(tree->first));
    auto  ivalue2 = static_cast<bigint> (collapse_tree(tree->second));
    auto  ivalue3 = static_cast<bigint> (collapse_tree(tree->extra[0]));
    if (tree->first->type != VALUE || tree->second->type != VALUE ||
        tree->extra[0]->type != VALUE) return 0.0;
    tree->type = VALUE;
    if (ivalue1 <= 0 || ivalue2 <= 1 || ivalue3 <= 0 ||
        ivalue3-ivalue1+1 < ivalue2 )
      error->all(FLERR,"Invalid math function in variable formula");
    if (update->ntimestep < ivalue1) tree->value = ivalue1;
    //else if (update->ntimestep <= ivalue3) {
    else {
      tree->value = ivalue1;
      double logsp = ivalue1;
      double factor = pow(((double)ivalue3)/ivalue1, 1.0/(ivalue2-1));
      bigint linsp = ivalue1;
      while (update->ntimestep >= (tree->value)) {
        logsp *= factor;
        linsp++;
        if (linsp > logsp) tree->value = linsp;
        else tree->value = ceil(logsp)-(((int)ceil(logsp)-1)/ivalue3);
      }
    }
    if (update->ntimestep > ivalue3)
      error->all(FLERR,"Calls to variable exceeded limit");
    return tree->value;
  }

  if (tree->type == STRIDE) {
    auto  ivalue1 = static_cast<bigint> (collapse_tree(tree->first));
    auto  ivalue2 = static_cast<bigint> (collapse_tree(tree->second));
    auto  ivalue3 = static_cast<bigint> (collapse_tree(tree->extra[0]));
    if (tree->first->type != VALUE || tree->second->type != VALUE ||
        tree->extra[0]->type != VALUE) return 0.0;
    tree->type = VALUE;
    if (ivalue1 < 0 || ivalue2 < 0 || ivalue3 <= 0 || ivalue1 > ivalue2)
      error->one(FLERR,"Invalid math function in variable formula");
    if (update->ntimestep < ivalue1) tree->value = ivalue1;
    else if (update->ntimestep < ivalue2) {
      bigint offset = update->ntimestep - ivalue1;
      tree->value = ivalue1 + (offset/ivalue3)*ivalue3 + ivalue3;
      if (tree->value > ivalue2) tree->value = (double) MAXBIGINT_DOUBLE;
    } else tree->value = (double) MAXBIGINT_DOUBLE;
    return tree->value;
  }

  if (tree->type == STRIDE2) {
    auto  ivalue1 = static_cast<bigint> (collapse_tree(tree->first));
    auto  ivalue2 = static_cast<bigint> (collapse_tree(tree->second));
    auto  ivalue3 = static_cast<bigint> (collapse_tree(tree->extra[0]));
    auto  ivalue4 = static_cast<bigint> (collapse_tree(tree->extra[1]));
    auto  ivalue5 = static_cast<bigint> (collapse_tree(tree->extra[2]));
    auto  ivalue6 = static_cast<bigint> (collapse_tree(tree->extra[3]));
    if (tree->first->type != VALUE || tree->second->type != VALUE ||
        tree->extra[0]->type != VALUE || tree->extra[1]->type != VALUE ||
        tree->extra[2]->type != VALUE || tree->extra[3]->type != VALUE)
      return 0.0;
    tree->type = VALUE;
    if (ivalue1 < 0 || ivalue2 < 0 || ivalue3 <= 0 || ivalue1 > ivalue2)
      error->one(FLERR,"Invalid math function in variable formula");
    if (ivalue4 < 0 || ivalue5 < 0 || ivalue6 <= 0 || ivalue4 > ivalue5)
      error->one(FLERR,"Invalid math function in variable formula");
    if (ivalue4 < ivalue1 || ivalue5 > ivalue2)
      error->one(FLERR,"Invalid math function in variable formula");
    bigint istep, offset;
    if (update->ntimestep < ivalue1) istep = ivalue1;
    else if (update->ntimestep < ivalue2) {
      if (update->ntimestep < ivalue4 || update->ntimestep > ivalue5) {
        offset = update->ntimestep - ivalue1;
        istep = ivalue1 + (offset/ivalue3)*ivalue3 + ivalue3;
        if (update->ntimestep < ivalue2 && istep > ivalue4)
          tree->value = ivalue4;
      } else {
        offset = update->ntimestep - ivalue4;
        istep = ivalue4 + (offset/ivalue6)*ivalue6 + ivalue6;
        if (istep > ivalue5) {
          offset = ivalue5 - ivalue1;
          istep = ivalue1 + (offset/ivalue3)*ivalue3 + ivalue3;
          if (istep > ivalue2) istep = MAXBIGINT_DOUBLE;
        }
      }
    } else istep = MAXBIGINT_DOUBLE;
    tree->value = (double)istep;
    return tree->value;
  }

  if (tree->type == VDISPLACE) {
    arg1 = collapse_tree(tree->first);
    arg2 = collapse_tree(tree->second);
    if (tree->first->type != VALUE || tree->second->type != VALUE) return 0.0;
    tree->type = VALUE;
    double delta = update->ntimestep - update->beginstep;
    tree->value = arg1 + arg2*delta*update->dt;
    return tree->value;
  }

  if (tree->type == SWIGGLE) {
    arg1 = collapse_tree(tree->first);
    arg2 = collapse_tree(tree->second);
    arg3 = collapse_tree(tree->extra[0]);
    if (tree->first->type != VALUE || tree->second->type != VALUE ||
        tree->extra[0]->type != VALUE) return 0.0;
    tree->type = VALUE;
    if (arg3 == 0.0)
      error->one(FLERR,"Invalid swiggle(x,y,z) function in variable formula: z must be > 0");
    double delta = update->ntimestep - update->beginstep;
    double omega = 2.0*MY_PI/arg3;
    tree->value = arg1 + arg2*sin(omega*delta*update->dt);
    return tree->value;
  }

  if (tree->type == CWIGGLE) {
    arg1 = collapse_tree(tree->first);
    arg2 = collapse_tree(tree->second);
    arg3 = collapse_tree(tree->extra[0]);
    if (tree->first->type != VALUE || tree->second->type != VALUE ||
        tree->extra[0]->type != VALUE) return 0.0;
    tree->type = VALUE;
    if (arg3 == 0.0)
      error->one(FLERR,"Invalid cwiggle(x,y,z) function in variable formula: z must be > 0");
    double delta = update->ntimestep - update->beginstep;
    double omega = 2.0*MY_PI/arg3;
    tree->value = arg1 + arg2*(1.0-cos(omega*delta*update->dt));
    return tree->value;
  }

  // mask functions do not become a single collapsed value

  if (tree->type == GMASK) return 0.0;
  if (tree->type == RMASK) return 0.0;
  if (tree->type == GRMASK) return 0.0;

  return 0.0;
}

/* ----------------------------------------------------------------------
   evaluate an atom-style or vector-style variable parse tree
   index I = atom I or vector index I
   tree was created by one-time parsing of formula string via evaluate()
   customize by adding a function:
     sqrt(),exp(),ln(),log(),sin(),cos(),tan(),asin(),acos(),atan(),
     atan2(y,x),random(x,y,z),normal(x,y,z),ceil(),floor(),round(),ternary(x,y,z),
     ramp(x,y),stagger(x,y),logfreq(x,y,z),logfreq2(x,y,z),
     logfreq3(x,y,z),stride(x,y,z),stride2(x,y,z,a,b,c),vdisplace(x,y),
     swiggle(x,y,z),cwiggle(x,y,z),gmask(x),rmask(x),grmask(x,y)
---------------------------------------------------------------------- */

double Variable::eval_tree(Tree *tree, int i)
{
  double arg,arg1,arg2,arg3;

  if (tree->type == VALUE) return tree->value;
  if (tree->type == ATOMARRAY) return tree->array[i*tree->nstride];
  if (tree->type == TYPEARRAY) return tree->array[atom->type[i]];
  if (tree->type == INTARRAY) return (double) tree->iarray[i*tree->nstride];
  if (tree->type == BIGINTARRAY) return (double) tree->barray[i*tree->nstride];
  if (tree->type == VECTORARRAY) return tree->array[i*tree->nstride];

  if (tree->type == ADD)
    return eval_tree(tree->first,i) + eval_tree(tree->second,i);
  if (tree->type == SUBTRACT)
    return eval_tree(tree->first,i) - eval_tree(tree->second,i);
  if (tree->type == MULTIPLY)
    return eval_tree(tree->first,i) * eval_tree(tree->second,i);
  if (tree->type == DIVIDE) {
    double denom = eval_tree(tree->second,i);
    if (denom == 0.0) error->one(FLERR,"Divide by 0 in variable formula");
    return eval_tree(tree->first,i) / denom;
  }
  if (tree->type == MODULO) {
    double denom = eval_tree(tree->second,i);
    if (denom == 0.0) error->one(FLERR,"Modulo 0 in variable formula");
    return fmod(eval_tree(tree->first,i),denom);
  }
  if (tree->type == CARAT) {
    double exponent = eval_tree(tree->second,i);
    if (exponent == 0.0) error->one(FLERR,"Power by 0 in variable formula");
    return pow(eval_tree(tree->first,i),exponent);
  }
  if (tree->type == UNARY) return -eval_tree(tree->first,i);

  if (tree->type == NOT) {
    if (eval_tree(tree->first,i) == 0.0) return 1.0;
    else return 0.0;
  }
  if (tree->type == EQ) {
    if (eval_tree(tree->first,i) == eval_tree(tree->second,i)) return 1.0;
    else return 0.0;
  }
  if (tree->type == NE) {
    if (eval_tree(tree->first,i) != eval_tree(tree->second,i)) return 1.0;
    else return 0.0;
  }
  if (tree->type == LT) {
    if (eval_tree(tree->first,i) < eval_tree(tree->second,i)) return 1.0;
    else return 0.0;
  }
  if (tree->type == LE) {
    if (eval_tree(tree->first,i) <= eval_tree(tree->second,i)) return 1.0;
    else return 0.0;
  }
  if (tree->type == GT) {
    if (eval_tree(tree->first,i) > eval_tree(tree->second,i)) return 1.0;
    else return 0.0;
  }
  if (tree->type == GE) {
    if (eval_tree(tree->first,i) >= eval_tree(tree->second,i)) return 1.0;
    else return 0.0;
  }
  if (tree->type == AND) {
    if (eval_tree(tree->first,i) != 0.0 && eval_tree(tree->second,i) != 0.0)
      return 1.0;
    else return 0.0;
  }
  if (tree->type == OR) {
    if (eval_tree(tree->first,i) != 0.0 || eval_tree(tree->second,i) != 0.0)
      return 1.0;
    else return 0.0;
  }
  if (tree->type == XOR) {
    if ((eval_tree(tree->first,i) == 0.0 && eval_tree(tree->second,i) != 0.0)
        ||
        (eval_tree(tree->first,i) != 0.0 && eval_tree(tree->second,i) == 0.0))
      return 1.0;
    else return 0.0;
  }

  if (tree->type == SQRT) {
    arg1 = eval_tree(tree->first,i);
    if (arg1 < 0.0)
      error->one(FLERR,"Sqrt of negative value in variable formula");
    return sqrt(arg1);
  }
  if (tree->type == EXP)
    return exp(eval_tree(tree->first,i));
  if (tree->type == LN) {
    arg1 = eval_tree(tree->first,i);
    if (arg1 <= 0.0)
      error->one(FLERR,"Log of zero/negative value in variable formula");
    return log(arg1);
  }
  if (tree->type == LOG) {
    arg1 = eval_tree(tree->first,i);
    if (arg1 <= 0.0)
      error->one(FLERR,"Log of zero/negative value in variable formula");
    return log10(arg1);
  }
  if (tree->type == ABS)
    return fabs(eval_tree(tree->first,i));

  if (tree->type == SIN)
    return sin(eval_tree(tree->first,i));
  if (tree->type == COS)
    return cos(eval_tree(tree->first,i));
  if (tree->type == TAN)
    return tan(eval_tree(tree->first,i));

  if (tree->type == ASIN) {
    arg1 = eval_tree(tree->first,i);
    if (arg1 < -1.0 || arg1 > 1.0)
      error->one(FLERR,"Arcsin of invalid value in variable formula");
    return asin(arg1);
  }
  if (tree->type == ACOS) {
    arg1 = eval_tree(tree->first,i);
    if (arg1 < -1.0 || arg1 > 1.0)
      error->one(FLERR,"Arccos of invalid value in variable formula");
    return acos(arg1);
  }
  if (tree->type == ATAN)
    return atan(eval_tree(tree->first,i));
  if (tree->type == ATAN2)
    return atan2(eval_tree(tree->first,i),eval_tree(tree->second,i));

  if (tree->type == RANDOM) {
    double lower = eval_tree(tree->first,i);
    double upper = eval_tree(tree->second,i);
    if (randomatom == nullptr) {
      int seed = static_cast<int> (eval_tree(tree->extra[0],i));
      if (seed <= 0)
        error->one(FLERR,"Invalid math function in variable formula");
      randomatom = new RanMars(lmp,seed+me);
    }
    return randomatom->uniform()*(upper-lower)+lower;
  }
  if (tree->type == NORMAL) {
    double mu = eval_tree(tree->first,i);
    double sigma = eval_tree(tree->second,i);
    if (sigma < 0.0)
      error->one(FLERR,"Invalid math function in variable formula");
    if (randomatom == nullptr) {
      int seed = static_cast<int> (eval_tree(tree->extra[0],i));
      if (seed <= 0)
        error->one(FLERR,"Invalid math function in variable formula");
      randomatom = new RanMars(lmp,seed+me);
    }
    return mu + sigma*randomatom->gaussian();
  }

  if (tree->type == CEIL)
    return ceil(eval_tree(tree->first,i));
  if (tree->type == FLOOR)
    return floor(eval_tree(tree->first,i));
  if (tree->type == ROUND)
    return MYROUND(eval_tree(tree->first,i));

  if (tree->type == TERNARY) {
    double first = eval_tree(tree->first,i);
    double second = eval_tree(tree->second,i);
    double third = eval_tree(tree->extra[0],i);
    if (first) return second;
    else return third;
  }

  if (tree->type == RAMP) {
    arg1 = eval_tree(tree->first,i);
    arg2 = eval_tree(tree->second,i);
    if (update->whichflag == 0) {
      arg = arg1;
    } else {
      double delta = update->ntimestep - update->beginstep;
      if ((delta != 0.0) && (update->beginstep != update->endstep))
        delta /= update->endstep - update->beginstep;
      arg = arg1 + delta*(arg2-arg1);
    }
    return arg;
  }

  if (tree->type == STAGGER) {
    auto  ivalue1 = static_cast<bigint> (eval_tree(tree->first,i));
    auto  ivalue2 = static_cast<bigint> (eval_tree(tree->second,i));
    if (ivalue1 <= 0 || ivalue2 <= 0 || ivalue1 <= ivalue2)
      error->one(FLERR,"Invalid math function in variable formula");
    bigint lower = update->ntimestep/ivalue1 * ivalue1;
    bigint delta = update->ntimestep - lower;
    if (delta < ivalue2) arg = lower+ivalue2;
    else arg = lower+ivalue1;
    return arg;
  }

  if (tree->type == LOGFREQ) {
    auto  ivalue1 = static_cast<bigint> (eval_tree(tree->first,i));
    auto  ivalue2 = static_cast<bigint> (eval_tree(tree->second,i));
    auto  ivalue3 = static_cast<bigint> (eval_tree(tree->extra[0],i));
    if (ivalue1 <= 0 || ivalue2 <= 0 || ivalue3 <= 0 || ivalue2 >= ivalue3)
      error->one(FLERR,"Invalid math function in variable formula");
    if (update->ntimestep < ivalue1) arg = ivalue1;
    else {
      bigint lower = ivalue1;
      while (update->ntimestep >= ivalue3*lower) lower *= ivalue3;
      bigint multiple = update->ntimestep/lower;
      if (multiple < ivalue2) arg = (multiple+1)*lower;
      else arg = lower*ivalue3;
    }
    return arg;
  }

  if (tree->type == LOGFREQ2) {
    auto  ivalue1 = static_cast<bigint> (eval_tree(tree->first,i));
    auto  ivalue2 = static_cast<bigint> (eval_tree(tree->second,i));
    auto  ivalue3 = static_cast<bigint> (eval_tree(tree->extra[0],i));
    if (ivalue1 <= 0 || ivalue2 <= 0 || ivalue3 <= 0)
      error->all(FLERR,"Invalid math function in variable formula");
    if (update->ntimestep < ivalue1) arg = ivalue1;
    else {
      arg = ivalue1;
      double delta = ivalue1*(ivalue3-1.0)/ivalue2;
      bigint count = 0;
      while (update->ntimestep >= arg) {
        arg += delta;
        count++;
        if (count % ivalue2 == 0) delta *= ivalue3;
      }
    }
    arg = ceil(arg);
    return arg;
  }

  if (tree->type == STRIDE) {
    auto  ivalue1 = static_cast<bigint> (eval_tree(tree->first,i));
    auto  ivalue2 = static_cast<bigint> (eval_tree(tree->second,i));
    auto  ivalue3 = static_cast<bigint> (eval_tree(tree->extra[0],i));
    if (ivalue1 < 0 || ivalue2 < 0 || ivalue3 <= 0 || ivalue1 > ivalue2)
      error->one(FLERR,"Invalid math function in variable formula");
    if (update->ntimestep < ivalue1) arg = ivalue1;
    else if (update->ntimestep < ivalue2) {
      bigint offset = update->ntimestep - ivalue1;
      arg = ivalue1 + (offset/ivalue3)*ivalue3 + ivalue3;
      if (arg > ivalue2) arg = (double) MAXBIGINT_DOUBLE;
    } else arg = (double) MAXBIGINT_DOUBLE;
    return arg;
  }

  if (tree->type == STRIDE2) {
    auto  ivalue1 = static_cast<bigint> (eval_tree(tree->first,i));
    auto  ivalue2 = static_cast<bigint> (eval_tree(tree->second,i));
    auto  ivalue3 = static_cast<bigint> (eval_tree(tree->extra[0],i));
    auto  ivalue4 = static_cast<bigint> (eval_tree(tree->extra[1],i));
    auto  ivalue5 = static_cast<bigint> (eval_tree(tree->extra[2],i));
    auto  ivalue6 = static_cast<bigint> (eval_tree(tree->extra[3],i));
    if (ivalue1 < 0 || ivalue2 < 0 || ivalue3 <= 0 || ivalue1 > ivalue2)
      error->one(FLERR,"Invalid math function in variable formula");
    if (ivalue4 < 0 || ivalue5 < 0 || ivalue6 <= 0 || ivalue4 > ivalue5)
      error->one(FLERR,"Invalid math function in variable formula");
    if (ivalue4 < ivalue1 || ivalue5 > ivalue2)
      error->one(FLERR,"Invalid math function in variable formula");
    bigint istep, offset;
    if (update->ntimestep < ivalue1) istep = ivalue1;
    else if (update->ntimestep < ivalue2) {
      if (update->ntimestep < ivalue4 || update->ntimestep > ivalue5) {
        offset = update->ntimestep - ivalue1;
        istep = ivalue1 + (offset/ivalue3)*ivalue3 + ivalue3;
        if (update->ntimestep < ivalue2 && istep > ivalue4)
          tree->value = ivalue4;
      } else {
        offset = update->ntimestep - ivalue4;
        istep = ivalue4 + (offset/ivalue6)*ivalue6 + ivalue6;
        if (istep > ivalue5) {
          offset = ivalue5 - ivalue1;
          istep = ivalue1 + (offset/ivalue3)*ivalue3 + ivalue3;
          if (istep > ivalue2) istep = MAXBIGINT_DOUBLE;
        }
      }
    } else istep = MAXBIGINT_DOUBLE;
    arg = istep;
    return arg;
  }

  if (tree->type == VDISPLACE) {
    arg1 = eval_tree(tree->first,i);
    arg2 = eval_tree(tree->second,i);
    double delta = update->ntimestep - update->beginstep;
    arg = arg1 + arg2*delta*update->dt;
    return arg;
  }

  if (tree->type == SWIGGLE) {
    arg1 = eval_tree(tree->first,i);
    arg2 = eval_tree(tree->second,i);
    arg3 = eval_tree(tree->extra[0],i);
    if (arg3 == 0.0)
      error->one(FLERR,"Invalid swiggle(x,y,z) function in variable formula: z must be > 0");
    double delta = update->ntimestep - update->beginstep;
    double omega = 2.0*MY_PI/arg3;
    arg = arg1 + arg2*sin(omega*delta*update->dt);
    return arg;
  }

  if (tree->type == CWIGGLE) {
    arg1 = eval_tree(tree->first,i);
    arg2 = eval_tree(tree->second,i);
    arg3 = eval_tree(tree->extra[0],i);
    if (arg3 == 0.0)
      error->one(FLERR,"Invalid cwiggle(x,y,z) function in variable formula: z must be > 0");
    double delta = update->ntimestep - update->beginstep;
    double omega = 2.0*MY_PI/arg3;
    arg = arg1 + arg2*(1.0-cos(omega*delta*update->dt));
    return arg;
  }

  if (tree->type == GMASK) {
    if (atom->mask[i] & tree->ivalue) return 1.0;
    else return 0.0;
  }

  if (tree->type == RMASK) {
    if (tree->region->match(atom->x[i][0], atom->x[i][1], atom->x[i][2])) return 1.0;
    else return 0.0;
  }

  if (tree->type == GRMASK) {
    if ((atom->mask[i] & tree->ivalue) &&
        (tree->region->match(atom->x[i][0], atom->x[i][1], atom->x[i][2]))) return 1.0;
    else return 0.0;
  }

  return 0.0;
}

/* ----------------------------------------------------------------------
   scan entire tree, find size of vectors for vector-style variable
   return N for consistent vector size
   return 0 for no vector size, caller flags as error
   return -1 for inconsistent vector size, caller flags as error
------------------------------------------------------------------------- */

int Variable::size_tree_vector(Tree *tree)
{
  int nsize = 0;
  if (tree->type == VECTORARRAY) nsize = tree->nvector;
  if (tree->first) nsize = compare_tree_vector(nsize, size_tree_vector(tree->first));
  if (tree->second) nsize = compare_tree_vector(nsize, size_tree_vector(tree->second));
  if (tree->nextra) {
    for (int i = 0; i < tree->nextra; i++)
      nsize = compare_tree_vector(nsize,size_tree_vector(tree->extra[i]));
  }
  return nsize;
}

/* ----------------------------------------------------------------------
   compare size of two vectors for vector-style variable
   return positive size if same or one has no size 0
   return -1 error if one is already error or not same positive size
------------------------------------------------------------------------- */

int Variable::compare_tree_vector(int i, int j)
{
  if (i < 0 || j < 0) return -1;
  if (i == 0 || j == 0) return MAX(i,j);
  if (i != j) return -1;
  return i;
}

/* ---------------------------------------------------------------------- */

void Variable::free_tree(Tree *tree)
{
  if (tree->first) free_tree(tree->first);
  if (tree->second) free_tree(tree->second);
  if (tree->nextra) {
    for (int i = 0; i < tree->nextra; i++) free_tree(tree->extra[i]);
    delete[] tree->extra;
  }

  if (tree->selfalloc) memory->destroy(tree->array);
  delete tree;
}

/* ----------------------------------------------------------------------
   find matching parenthesis in str, allocate contents = str between parens
   i = left paren
   return loc or right paren
------------------------------------------------------------------------- */

int Variable::find_matching_paren(char *str, int i, char *&contents, int ivar)
{
  // istop = matching ')' at same level, allowing for nested parens

  int istart = i;
  int ilevel = 0;
  while (true) {
    i++;
    if (!str[i]) break;
    if (str[i] == '(') ilevel++;
    else if (str[i] == ')' && ilevel) ilevel--;
    else if (str[i] == ')') break;
  }
  if (!str[i]) print_var_error(FLERR,"Invalid syntax in variable formula",ivar);
  int istop = i;

  int n = istop - istart - 1;
  delete[] contents;
  contents = new char[n+1];
  strncpy(contents,&str[istart+1],n);
  contents[n] = '\0';

  return istop;
}

/* ----------------------------------------------------------------------
   find int between brackets and return it
   return a tagint, since value can be an atom ID
   ptr initially points to left bracket
   return it pointing to right bracket
   error if no right bracket or brackets are empty or index = 0
   if varallow = 0: error if any between-bracket chars are non-digits
   if varallow = 1: also allow for v_name, where name is variable name
------------------------------------------------------------------------- */

tagint Variable::int_between_brackets(char *&ptr, int varallow)
{
  int varflag;
  tagint index;

  char *start = ++ptr;

  if (varallow && utils::strmatch(ptr,"^v_")) {
    varflag = 1;
    while (*ptr && *ptr != ']') {
      if (!isalnum(*ptr) && *ptr != '_')
        error->all(FLERR,"Variable name between brackets must be letters, numbers, or underscores");
      ptr++;
    }

  } else {
    varflag = 0;
    while (*ptr && *ptr != ']') {
      if (!isdigit(*ptr))
        error->all(FLERR,"Non digit character between brackets in variable");
      ptr++;
    }
  }

  if (*ptr != ']') error->all(FLERR,"Mismatched brackets in variable");
  if (ptr == start) error->all(FLERR,"Empty brackets in variable");

  *ptr = '\0';

  // evaluate index as floating point variable or as tagint via ATOTAGINT()

  if (varflag) {
    char *id = start+2;
    int ivar = find(id);
    if (ivar < 0)
      error->all(FLERR,"Invalid variable name {} in variable formula", id);

    char *var = retrieve(id);
    if (var == nullptr)
      error->all(FLERR,"Invalid variable evaluation for variable {} in variable formula", id);
    index = static_cast<tagint> (atof(var));

  } else index = ATOTAGINT(start);

  *ptr = ']';

  if (index <= 0)
    error->all(FLERR,"Index between variable brackets must be positive");
  return index;
}

/* ----------------------------------------------------------------------
   process a math function in formula
   push result onto tree or arg stack
   word = math function
   contents = str between parentheses with comma-separated args
   return 0 if not a match, 1 if successfully processed
   customize by adding a math function:
     sqrt(),exp(),ln(),log(),abs(),sin(),cos(),tan(),asin(),acos(),atan(),
     atan2(y,x),random(x,y,z),normal(x,y,z),ceil(),floor(),round(),ternary(),
     ramp(x,y),stagger(x,y),logfreq(x,y,z),logfreq2(x,y,z),
     logfreq3(x,y,z),stride(x,y,z),stride2(x,y,z,a,b,c),vdisplace(x,y),
     swiggle(x,y,z),cwiggle(x,y,z)
------------------------------------------------------------------------- */

int Variable::math_function(char *word, char *contents, Tree **tree, Tree **treestack,
                            int &ntreestack, double *argstack, int &nargstack, int ivar)
{
  // word not a match to any math function

  if (strcmp(word,"sqrt") != 0 && strcmp(word,"exp") && strcmp(word,"ln") != 0 &&
      strcmp(word,"log") != 0 &&  strcmp(word,"abs") != 0 && strcmp(word,"sin") != 0 &&
      strcmp(word,"cos") != 0 &&  strcmp(word,"tan") != 0 && strcmp(word,"asin") != 0 &&
      strcmp(word,"acos") != 0 && strcmp(word,"atan") != 0 && strcmp(word,"atan2") != 0 &&
      strcmp(word,"random") != 0 && strcmp(word,"normal") != 0 && strcmp(word,"ceil") != 0 &&
      strcmp(word,"floor") != 0 && strcmp(word,"round") != 0 && strcmp(word,"ternary") != 0 &&
      strcmp(word,"ramp") != 0 && strcmp(word,"stagger") != 0 &&
      strcmp(word,"logfreq") != 0 && strcmp(word,"logfreq2") != 0 &&
      strcmp(word,"logfreq3") != 0 && strcmp(word,"stride") != 0 &&
      strcmp(word,"stride2") != 0 && strcmp(word,"vdisplace") != 0 &&
      strcmp(word,"swiggle") != 0 && strcmp(word,"cwiggle") != 0)
    return 0;

  // parse contents for comma-separated args
  // narg = number of args, args = strings between commas

  char *args[MAXFUNCARG];
  int narg = parse_args(contents,args);

  Tree *newtree = nullptr;
  double value1,value2;
  double values[MAXFUNCARG-2];

  if (tree) {
    newtree = new Tree();
    Tree *argtree = nullptr;
    evaluate(args[0],&argtree,ivar);
    newtree->first = argtree;
    if (narg > 1) {
      evaluate(args[1],&argtree,ivar);
      newtree->second = argtree;
      if (narg > 2) {
        newtree->nextra = narg-2;
        newtree->extra = new Tree*[narg-2];
        for (int i = 2; i < narg; i++) {
          evaluate(args[i],&argtree,ivar);
          newtree->extra[i-2] = argtree;
        }
      }
    }
    treestack[ntreestack++] = newtree;

  } else {
    value1 = evaluate(args[0],nullptr,ivar);
    if (narg > 1) {
      value2 = evaluate(args[1],nullptr,ivar);
      if (narg > 2) {
        for (int i = 2; i < narg; i++)
          values[i-2] = evaluate(args[i],nullptr,ivar);
      }
    }
  }

  // individual math functions
  // customize by adding a function

  if (strcmp(word,"sqrt") == 0) {
    if (narg != 1)
      print_var_error(FLERR,"Invalid math function in variable formula",ivar);
    if (tree) newtree->type = SQRT;
    else {
      if (value1 < 0.0)
        print_var_error(FLERR,"Sqrt of negative value in variable formula",ivar,0);
      argstack[nargstack++] = sqrt(value1);
    }

  } else if (strcmp(word,"exp") == 0) {
    if (narg != 1)
      print_var_error(FLERR,"Invalid math function in variable formula",ivar);
    if (tree) newtree->type = EXP;
    else argstack[nargstack++] = exp(value1);
  } else if (strcmp(word,"ln") == 0) {
    if (narg != 1)
      print_var_error(FLERR,"Invalid math function in variable formula",ivar);
    if (tree) newtree->type = LN;
    else {
      if (value1 <= 0.0)
        print_var_error(FLERR,"Log of zero/negative value in variable formula",ivar,0);
      argstack[nargstack++] = log(value1);
    }
  } else if (strcmp(word,"log") == 0) {
    if (narg != 1)
      print_var_error(FLERR,"Invalid math function in variable formula",ivar);
    if (tree) newtree->type = LOG;
    else {
      if (value1 <= 0.0)
        print_var_error(FLERR,"Log of zero/negative value in variable formula",ivar,0);
      argstack[nargstack++] = log10(value1);
    }
  } else if (strcmp(word,"abs") == 0) {
    if (narg != 1)
      print_var_error(FLERR,"Invalid math function in variable formula",ivar);
    if (tree) newtree->type = ABS;
    else argstack[nargstack++] = fabs(value1);

  } else if (strcmp(word,"sin") == 0) {
    if (narg != 1)
      print_var_error(FLERR,"Invalid math function in variable formula",ivar);
    if (tree) newtree->type = SIN;
    else argstack[nargstack++] = sin(value1);
  } else if (strcmp(word,"cos") == 0) {
    if (narg != 1)
      print_var_error(FLERR,"Invalid math function in variable formula",ivar);
    if (tree) newtree->type = COS;
    else argstack[nargstack++] = cos(value1);
  } else if (strcmp(word,"tan") == 0) {
    if (narg != 1)
      print_var_error(FLERR,"Invalid math function in variable formula",ivar);
    if (tree) newtree->type = TAN;
    else argstack[nargstack++] = tan(value1);

  } else if (strcmp(word,"asin") == 0) {
    if (narg != 1)
      print_var_error(FLERR,"Invalid math function in variable formula",ivar);
    if (tree) newtree->type = ASIN;
    else {
      if (value1 < -1.0 || value1 > 1.0)
        print_var_error(FLERR,"Arcsin of invalid value in variable formula",ivar,0);
      argstack[nargstack++] = asin(value1);
    }
  } else if (strcmp(word,"acos") == 0) {
    if (narg != 1)
      print_var_error(FLERR,"Invalid math function in variable formula",ivar);
    if (tree) newtree->type = ACOS;
    else {
      if (value1 < -1.0 || value1 > 1.0)
        print_var_error(FLERR,"Arccos of invalid value in variable formula",ivar,0);
      argstack[nargstack++] = acos(value1);
    }
  } else if (strcmp(word,"atan") == 0) {
    if (narg != 1)
      print_var_error(FLERR,"Invalid math function in variable formula",ivar);
    if (tree) newtree->type = ATAN;
    else argstack[nargstack++] = atan(value1);
  } else if (strcmp(word,"atan2") == 0) {
    if (narg != 2)
      print_var_error(FLERR,"Invalid math function in variable formula",ivar);
    if (tree) newtree->type = ATAN2;
    else argstack[nargstack++] = atan2(value1,value2);

  } else if (strcmp(word,"random") == 0) {
    if (narg != 3)
      print_var_error(FLERR,"Invalid math function in variable formula",ivar);
    if (tree) newtree->type = RANDOM;
    else {
      if (randomequal == nullptr) {
        int seed = static_cast<int> (values[0]);
        if (seed <= 0)
          print_var_error(FLERR,"Invalid math function in variable formula",ivar);
        randomequal = new RanMars(lmp,seed);
      }
      argstack[nargstack++] = randomequal->uniform()*(value2-value1) + value1;
    }
  } else if (strcmp(word,"normal") == 0) {
    if (narg != 3)
      print_var_error(FLERR,"Invalid math function in variable formula",ivar);
    if (tree) newtree->type = NORMAL;
    else {
      if (value2 < 0.0)
        print_var_error(FLERR,"Invalid math function in variable formula",ivar);
      if (randomequal == nullptr) {
        int seed = static_cast<int> (values[0]);
        if (seed <= 0)
          print_var_error(FLERR,"Invalid math function in variable formula",ivar);
        randomequal = new RanMars(lmp,seed);
      }
      argstack[nargstack++] = value1 + value2*randomequal->gaussian();
    }

  } else if (strcmp(word,"ceil") == 0) {
    if (narg != 1)
      print_var_error(FLERR,"Invalid math function in variable formula",ivar);
    if (tree) newtree->type = CEIL;
    else argstack[nargstack++] = ceil(value1);

  } else if (strcmp(word,"floor") == 0) {
    if (narg != 1)
      print_var_error(FLERR,"Invalid math function in variable formula",ivar);
    if (tree) newtree->type = FLOOR;
    else argstack[nargstack++] = floor(value1);

  } else if (strcmp(word,"round") == 0) {
    if (narg != 1)
      print_var_error(FLERR,"Invalid math function in variable formula",ivar);
    if (tree) newtree->type = ROUND;
    else argstack[nargstack++] = MYROUND(value1);

  } else if (strcmp(word,"ternary") == 0) {
    if (narg != 3)
      print_var_error(FLERR,"Invalid math function in variable formula",ivar);
    if (tree) newtree->type = TERNARY;
    else {
      if (value1) argstack[nargstack++] = value2;
      else argstack[nargstack++] = values[0];
    }

  } else if (strcmp(word,"ramp") == 0) {
    if (narg != 2)
      print_var_error(FLERR,"Invalid math function in variable formula",ivar);
    if (tree) newtree->type = RAMP;
    else {
      if (update->whichflag == 0) {
        argstack[nargstack++] = value1;
      } else {
        double delta = update->ntimestep - update->beginstep;
        if ((delta != 0.0) && (update->beginstep != update->endstep))
          delta /= update->endstep - update->beginstep;
        double value = value1 + delta*(value2-value1);
        argstack[nargstack++] = value;
      }
    }

  } else if (strcmp(word,"stagger") == 0) {
    if (narg != 2)
      print_var_error(FLERR,"Invalid math function in variable formula",ivar);
    if (tree) newtree->type = STAGGER;
    else {
      auto  ivalue1 = static_cast<bigint> (value1);
      auto  ivalue2 = static_cast<bigint> (value2);
      if (ivalue1 <= 0 || ivalue2 <= 0 || ivalue1 <= ivalue2)
        print_var_error(FLERR,"Invalid math function in variable formula",ivar);
      bigint lower = update->ntimestep/ivalue1 * ivalue1;
      bigint delta = update->ntimestep - lower;
      double value;
      if (delta < ivalue2) value = lower+ivalue2;
      else value = lower+ivalue1;
      argstack[nargstack++] = value;
    }

  } else if (strcmp(word,"logfreq") == 0) {
    if (narg != 3)
      print_var_error(FLERR,"Invalid math function in variable formula",ivar);
    if (tree) newtree->type = LOGFREQ;
    else {
      auto  ivalue1 = static_cast<bigint> (value1);
      auto  ivalue2 = static_cast<bigint> (value2);
      auto  ivalue3 = static_cast<bigint> (values[0]);
      if (ivalue1 <= 0 || ivalue2 <= 0 || ivalue3 <= 0 || ivalue2 >= ivalue3)
        print_var_error(FLERR,"Invalid math function in variable formula",ivar);
      double value;
      if (update->ntimestep < ivalue1) value = ivalue1;
      else {
        bigint lower = ivalue1;
        while (update->ntimestep >= ivalue3*lower) lower *= ivalue3;
        bigint multiple = update->ntimestep/lower;
        if (multiple < ivalue2) value = (multiple+1)*lower;
        else value = lower*ivalue3;
      }
      argstack[nargstack++] = value;
    }

  } else if (strcmp(word,"logfreq2") == 0) {
    if (narg != 3)
      print_var_error(FLERR,"Invalid math function in variable formula",ivar);
    if (tree) newtree->type = LOGFREQ2;
    else {
      auto  ivalue1 = static_cast<bigint> (value1);
      auto  ivalue2 = static_cast<bigint> (value2);
      auto  ivalue3 = static_cast<bigint> (values[0]);
      if (ivalue1 <= 0 || ivalue2 <= 0 || ivalue3 <= 0)
        print_var_error(FLERR,"Invalid math function in variable formula",ivar);
      double value;
      if (update->ntimestep < ivalue1) value = ivalue1;
      else {
        value = ivalue1;
        double delta = ivalue1*(ivalue3-1.0)/ivalue2;
        bigint count = 0;
        while (update->ntimestep >= value) {
          value += delta;
          count++;
          if (count % ivalue2 == 0) delta *= ivalue3;
        }
      }
      argstack[nargstack++] = ceil(value);
    }

  } else if (strcmp(word,"logfreq3") == 0) {
    if (narg != 3)
      print_var_error(FLERR,"Invalid math function in variable formula",ivar);
    if (tree) newtree->type = LOGFREQ3;
    else {
      auto  ivalue1 = static_cast<bigint> (value1);
      auto  ivalue2 = static_cast<bigint> (value2);
      auto  ivalue3 = static_cast<bigint> (values[0]);
      if (ivalue1 <= 0 || ivalue2 <= 1 || ivalue3 <= 0 ||
          ivalue3-ivalue1+1 < ivalue2 )
        print_var_error(FLERR,"Invalid math function in variable formula",ivar);
      double value;
      if (update->ntimestep < ivalue1) value = ivalue1;
      else {
        value = ivalue1;
        double logsp = ivalue1;
        double factor = pow(((double)ivalue3)/ivalue1, 1.0/(ivalue2-1));
        bigint linsp = ivalue1;
        while (update->ntimestep >= value) {
          logsp *= factor;
          linsp++;
          if (linsp > logsp) value = linsp;
          else value = ceil(logsp)-(((bigint)ceil(logsp)-1)/ivalue3);
        }
      }
      if (update->ntimestep > ivalue3)
        error->all(FLERR,"Calls to variable exceeded limit");
      argstack[nargstack++] = value;
    }

  } else if (strcmp(word,"stride") == 0) {
    if (narg != 3)
      print_var_error(FLERR,"Invalid math function in variable formula",ivar);
    if (tree) newtree->type = STRIDE;
    else {
      auto  ivalue1 = static_cast<bigint> (value1);
      auto  ivalue2 = static_cast<bigint> (value2);
      auto  ivalue3 = static_cast<bigint> (values[0]);
      if (ivalue1 < 0 || ivalue2 < 0 || ivalue3 <= 0 || ivalue1 > ivalue2)
        error->one(FLERR,"Invalid math function in variable formula");
      double value;
      if (update->ntimestep < ivalue1) value = ivalue1;
      else if (update->ntimestep < ivalue2) {
        bigint offset = update->ntimestep - ivalue1;
        value = ivalue1 + (offset/ivalue3)*ivalue3 + ivalue3;
        if (value > ivalue2) value = (double) MAXBIGINT_DOUBLE;
      } else value = (double) MAXBIGINT_DOUBLE;
      argstack[nargstack++] = value;
    }

  } else if (strcmp(word,"stride2") == 0) {
    if (narg != 6)
      print_var_error(FLERR,"Invalid math function in variable formula",ivar);
    if (tree) newtree->type = STRIDE2;
    else {
      auto  ivalue1 = static_cast<bigint> (value1);
      auto  ivalue2 = static_cast<bigint> (value2);
      auto  ivalue3 = static_cast<bigint> (values[0]);
      auto  ivalue4 = static_cast<bigint> (values[1]);
      auto  ivalue5 = static_cast<bigint> (values[2]);
      auto  ivalue6 = static_cast<bigint> (values[3]);
      if (ivalue1 < 0 || ivalue2 < 0 || ivalue3 <= 0 || ivalue1 > ivalue2)
        error->one(FLERR,"Invalid math function in variable formula");
      if (ivalue4 < 0 || ivalue5 < 0 || ivalue6 <= 0 || ivalue4 > ivalue5)
        error->one(FLERR,"Invalid math function in variable formula");
      if (ivalue4 < ivalue1 || ivalue5 > ivalue2)
        error->one(FLERR,"Invalid math function in variable formula");
      bigint istep, offset;
      if (update->ntimestep < ivalue1) istep = ivalue1;
      else if (update->ntimestep < ivalue2) {
        if (update->ntimestep < ivalue4 || update->ntimestep > ivalue5) {
          offset = update->ntimestep - ivalue1;
          istep = ivalue1 + (offset/ivalue3)*ivalue3 + ivalue3;
          if (update->ntimestep < ivalue4 && istep > ivalue4) istep = ivalue4;
        } else {
          offset = update->ntimestep - ivalue4;
          istep = ivalue4 + (offset/ivalue6)*ivalue6 + ivalue6;
          if (istep > ivalue5) {
            offset = ivalue5 - ivalue1;
            istep = ivalue1 + (offset/ivalue3)*ivalue3 + ivalue3;
            if (istep > ivalue2) istep = MAXBIGINT_DOUBLE;
          }
        }
      } else istep = MAXBIGINT_DOUBLE;
      double value = istep;
      argstack[nargstack++] = value;
    }

  } else if (strcmp(word,"vdisplace") == 0) {
    if (narg != 2)
      print_var_error(FLERR,"Invalid vdisplace function in variable formula: must have 2 arguments",ivar);
    if (modify->get_fix_by_style("dt/reset").size() > 0)
      print_var_error(FLERR,"Must not use vdisplace(x,y) function with fix dt/reset",ivar);
    if (tree) newtree->type = VDISPLACE;
    else {
      double delta = update->ntimestep - update->beginstep;
      double value = value1 + value2*delta*update->dt;
      argstack[nargstack++] = value;
    }

  } else if (strcmp(word,"swiggle") == 0) {
    if (narg != 3)
      print_var_error(FLERR,"Invalid swiggle function in variable formula: must have 3 arguments",ivar);
    if (modify->get_fix_by_style("dt/reset").size() > 0)
      print_var_error(FLERR,"Must not use swiggle(x,y,z) function with fix dt/reset",ivar);
    if (tree) newtree->type = SWIGGLE;
    else {
      if (values[0] == 0.0)
        print_var_error(FLERR,"Invalid swiggle(x,y,z) function in variable formula: z must be > 0",ivar);
      double delta = update->ntimestep - update->beginstep;
      double omega = 2.0*MY_PI/values[0];
      double value = value1 + value2*sin(omega*delta*update->dt);
      argstack[nargstack++] = value;
    }

  } else if (strcmp(word,"cwiggle") == 0) {
    if (narg != 3)
      print_var_error(FLERR,"Invalid cwiggle function in variable formula: must have 3 arguments",ivar);
    if (modify->get_fix_by_style("dt/reset").size() > 0)
      print_var_error(FLERR,"Must not use cwiggle(x,y,z) function with fix dt/reset",ivar);
    if (tree) newtree->type = CWIGGLE;
    else {
      if (values[0] == 0.0)
        print_var_error(FLERR,"Invalid cwiggle(x,y,z) function in variable formula: z must be > 0",ivar);
      double delta = update->ntimestep - update->beginstep;
      double omega = 2.0*MY_PI/values[0];
      double value = value1 + value2*(1.0-cos(omega*delta*update->dt));
      argstack[nargstack++] = value;
    }
  }

  // delete stored args

  for (int i = 0; i < narg; i++) delete[] args[i];

  return 1;
}

/* ----------------------------------------------------------------------
   process a group function in formula with optional region arg
   push result onto tree or arg stack
   word = group function
   contents = str between parentheses with one,two,three args
   return 0 if not a match, 1 if successfully processed
   customize by adding a group function with optional region arg:
     count(group),mass(group),charge(group),
     xcm(group,dim),vcm(group,dim),fcm(group,dim),
     bound(group,xmin),gyration(group),ke(group),angmom(group,dim),
     torque(group,dim),inertia(group,dim),omega(group,dim)
------------------------------------------------------------------------- */

int Variable::group_function(char *word, char *contents, Tree **tree, Tree **treestack,
                             int &ntreestack, double *argstack, int &nargstack, int ivar)
{
  // word not a match to any group function

  if (strcmp(word,"count") != 0 && strcmp(word,"mass") &&
      strcmp(word,"charge") != 0 && strcmp(word,"xcm") != 0 &&
      strcmp(word,"vcm") != 0 && strcmp(word,"fcm") != 0 &&
      strcmp(word,"bound") != 0 && strcmp(word,"gyration") != 0 &&
      strcmp(word,"ke") != 0 && strcmp(word,"angmom") != 0 &&
      strcmp(word,"torque") != 0 && strcmp(word,"inertia") != 0 &&
      strcmp(word,"omega") != 0)
    return 0;

  // parse contents for comma-separated args
  // narg = number of args, args = strings between commas

  char *args[MAXFUNCARG];
  int narg = parse_args(contents,args);

  // group to operate on

  int igroup = group->find(args[0]);
  if (igroup == -1) {
    const auto errmesg = fmt::format("Group {} in variable formula does not exist", args[0]);
    print_var_error(FLERR, errmesg, ivar);
  }

  // match word to group function

  double value = 0.0;
  const auto group_errmesg = fmt::format("Invalid {}() function in variable formula", word);

  if (strcmp(word,"count") == 0) {
    if (narg == 1) value = group->count(igroup);
    else if (narg == 2)
      value = group->count(igroup,region_function(args[1],ivar));
    else print_var_error(FLERR,group_errmesg,ivar);

  } else if (strcmp(word,"mass") == 0) {
    if (narg == 1) value = group->mass(igroup);
    else if (narg == 2) value = group->mass(igroup,region_function(args[1],ivar));
    else print_var_error(FLERR,group_errmesg,ivar);

  } else if (strcmp(word,"charge") == 0) {
    if (narg == 1) value = group->charge(igroup);
    else if (narg == 2)
      value = group->charge(igroup,region_function(args[1],ivar));
    else print_var_error(FLERR,group_errmesg,ivar);

  } else if (strcmp(word,"xcm") == 0) {
    atom->check_mass(FLERR);
    double xcm[3];
    if (narg == 2) {
      double masstotal = group->mass(igroup);
      group->xcm(igroup,masstotal,xcm);
    } else if (narg == 3) {
      auto region = region_function(args[2],ivar);
      double masstotal = group->mass(igroup,region);
      group->xcm(igroup,masstotal,xcm,region);
    } else print_var_error(FLERR,group_errmesg,ivar);
    if (strcmp(args[1],"x") == 0) value = xcm[0];
    else if (strcmp(args[1],"y") == 0) value = xcm[1];
    else if (strcmp(args[1],"z") == 0) value = xcm[2];
    else print_var_error(FLERR,group_errmesg,ivar);

  } else if (strcmp(word,"vcm") == 0) {
    atom->check_mass(FLERR);
    double vcm[3];
    if (narg == 2) {
      double masstotal = group->mass(igroup);
      group->vcm(igroup,masstotal,vcm);
    } else if (narg == 3) {
      auto region = region_function(args[2],ivar);
      double masstotal = group->mass(igroup,region);
      group->vcm(igroup,masstotal,vcm,region);
    } else print_var_error(FLERR,group_errmesg,ivar);
    if (strcmp(args[1],"x") == 0) value = vcm[0];
    else if (strcmp(args[1],"y") == 0) value = vcm[1];
    else if (strcmp(args[1],"z") == 0) value = vcm[2];
    else print_var_error(FLERR,group_errmesg,ivar);

  } else if (strcmp(word,"fcm") == 0) {
    double fcm[3];
    if (narg == 2) group->fcm(igroup,fcm);
    else if (narg == 3) group->fcm(igroup,fcm,region_function(args[2],ivar));
    else print_var_error(FLERR,group_errmesg,ivar);
    if (strcmp(args[1],"x") == 0) value = fcm[0];
    else if (strcmp(args[1],"y") == 0) value = fcm[1];
    else if (strcmp(args[1],"z") == 0) value = fcm[2];
    else print_var_error(FLERR,group_errmesg,ivar);

  } else if (strcmp(word,"bound") == 0) {
    double minmax[6];
    if (narg == 2) group->bounds(igroup,minmax);
    else if (narg == 3)
      group->bounds(igroup,minmax,region_function(args[2],ivar));
    else print_var_error(FLERR,group_errmesg,ivar);
    if (strcmp(args[1],"xmin") == 0) value = minmax[0];
    else if (strcmp(args[1],"xmax") == 0) value = minmax[1];
    else if (strcmp(args[1],"ymin") == 0) value = minmax[2];
    else if (strcmp(args[1],"ymax") == 0) value = minmax[3];
    else if (strcmp(args[1],"zmin") == 0) value = minmax[4];
    else if (strcmp(args[1],"zmax") == 0) value = minmax[5];
    else print_var_error(FLERR,group_errmesg,ivar);

  } else if (strcmp(word,"gyration") == 0) {
    atom->check_mass(FLERR);
    double xcm[3];
    if (narg == 1) {
      double masstotal = group->mass(igroup);
      group->xcm(igroup,masstotal,xcm);
      value = group->gyration(igroup,masstotal,xcm);
    } else if (narg == 2) {
      auto region = region_function(args[1],ivar);
      double masstotal = group->mass(igroup,region);
      group->xcm(igroup,masstotal,xcm,region);
      value = group->gyration(igroup,masstotal,xcm,region);
    } else print_var_error(FLERR,group_errmesg,ivar);

  } else if (strcmp(word,"ke") == 0) {
    if (narg == 1) value = group->ke(igroup);
    else if (narg == 2) value = group->ke(igroup,region_function(args[1],ivar));
    else print_var_error(FLERR,group_errmesg,ivar);

  } else if (strcmp(word,"angmom") == 0) {
    atom->check_mass(FLERR);
    double xcm[3],lmom[3];
    if (narg == 2) {
      double masstotal = group->mass(igroup);
      group->xcm(igroup,masstotal,xcm);
      group->angmom(igroup,xcm,lmom);
    } else if (narg == 3) {
      auto region = region_function(args[2],ivar);
      double masstotal = group->mass(igroup,region);
      group->xcm(igroup,masstotal,xcm,region);
      group->angmom(igroup,xcm,lmom,region);
    } else print_var_error(FLERR,group_errmesg,ivar);
    if (strcmp(args[1],"x") == 0) value = lmom[0];
    else if (strcmp(args[1],"y") == 0) value = lmom[1];
    else if (strcmp(args[1],"z") == 0) value = lmom[2];
    else print_var_error(FLERR,group_errmesg,ivar);

  } else if (strcmp(word,"torque") == 0) {
    atom->check_mass(FLERR);
    double xcm[3],tq[3];
    if (narg == 2) {
      double masstotal = group->mass(igroup);
      group->xcm(igroup,masstotal,xcm);
      group->torque(igroup,xcm,tq);
    } else if (narg == 3) {
      auto region = region_function(args[2],ivar);
      double masstotal = group->mass(igroup,region);
      group->xcm(igroup,masstotal,xcm,region);
      group->torque(igroup,xcm,tq,region);
    } else print_var_error(FLERR,group_errmesg,ivar);
    if (strcmp(args[1],"x") == 0) value = tq[0];
    else if (strcmp(args[1],"y") == 0) value = tq[1];
    else if (strcmp(args[1],"z") == 0) value = tq[2];
    else print_var_error(FLERR,group_errmesg,ivar);

  } else if (strcmp(word,"inertia") == 0) {
    atom->check_mass(FLERR);
    double xcm[3],inertia[3][3];
    if (narg == 2) {
      double masstotal = group->mass(igroup);
      group->xcm(igroup,masstotal,xcm);
      group->inertia(igroup,xcm,inertia);
    } else if (narg == 3) {
      auto region = region_function(args[2],ivar);
      double masstotal = group->mass(igroup,region);
      group->xcm(igroup,masstotal,xcm,region);
      group->inertia(igroup,xcm,inertia,region);
    } else print_var_error(FLERR,group_errmesg,ivar);
    if (strcmp(args[1],"xx") == 0) value = inertia[0][0];
    else if (strcmp(args[1],"yy") == 0) value = inertia[1][1];
    else if (strcmp(args[1],"zz") == 0) value = inertia[2][2];
    else if (strcmp(args[1],"xy") == 0) value = inertia[0][1];
    else if (strcmp(args[1],"yz") == 0) value = inertia[1][2];
    else if (strcmp(args[1],"xz") == 0) value = inertia[0][2];
    else print_var_error(FLERR,group_errmesg,ivar);

  } else if (strcmp(word,"omega") == 0) {
    atom->check_mass(FLERR);
    double xcm[3],angmom[3],inertia[3][3],omega[3];
    if (narg == 2) {
      double masstotal = group->mass(igroup);
      group->xcm(igroup,masstotal,xcm);
      group->angmom(igroup,xcm,angmom);
      group->inertia(igroup,xcm,inertia);
      group->omega(angmom,inertia,omega);
    } else if (narg == 3) {
      auto region = region_function(args[2],ivar);
      double masstotal = group->mass(igroup,region);
      group->xcm(igroup,masstotal,xcm,region);
      group->angmom(igroup,xcm,angmom,region);
      group->inertia(igroup,xcm,inertia,region);
      group->omega(angmom,inertia,omega);
    } else print_var_error(FLERR,group_errmesg,ivar);
    if (strcmp(args[1],"x") == 0) value = omega[0];
    else if (strcmp(args[1],"y") == 0) value = omega[1];
    else if (strcmp(args[1],"z") == 0) value = omega[2];
    else print_var_error(FLERR,group_errmesg,ivar);
  }

  // delete stored args

  for (int i = 0; i < narg; i++) delete[] args[i];

  // save value in tree or on argstack

  if (tree) {
    auto newtree = new Tree();
    newtree->type = VALUE;
    newtree->value = value;
    treestack[ntreestack++] = newtree;
  } else argstack[nargstack++] = value;

  return 1;
}

/* ---------------------------------------------------------------------- */

Region *Variable::region_function(char *id, int ivar)
{
  auto region = domain->get_region_by_id(id);
  if (!region)
    print_var_error(FLERR, fmt::format("Region {} in variable formula does not exist", id), ivar);

  // init region in case sub-regions have been deleted

  region->init();
  return region;
}

/* ----------------------------------------------------------------------
   process a special function in formula
   push result onto tree or arg stack
   word = special function
   contents = str between parentheses with one or more args
   return 0 if not a match, 1 if successfully processed
   customize by adding a special function:
     sum(x),min(x),max(x),ave(x),trap(x),slope(x),
     gmask(x),rmask(x),grmask(x,y),next(x),is_file(x),is_ox(x),
     extract_setting(x),label2type(x,y),is_typelabel(x,y)
------------------------------------------------------------------------- */

int Variable::special_function(char *word, char *contents, Tree **tree, Tree **treestack,
                               int &ntreestack, double *argstack, int &nargstack, int ivar)
{
  double sx,sxx;
  double value,sy,sxy;

  // word is not a match to any special function

  if (strcmp(word,"sum") != 0 && strcmp(word,"min") && strcmp(word,"max") != 0 &&
      strcmp(word,"ave") != 0 && strcmp(word,"trap") != 0 && strcmp(word,"slope") != 0 &&
      strcmp(word,"gmask") != 0 && strcmp(word,"rmask") != 0 && strcmp(word,"grmask") != 0 &&
      strcmp(word,"next") != 0 && strcmp(word,"is_file") != 0 && strcmp(word,"is_os") != 0 &&
      strcmp(word,"extract_setting") != 0 && strcmp(word,"label2type") != 0 &&
      strcmp(word,"is_typelabel") != 0)
    return 0;

  // process label2type() separately b/c its label arg can have commas in it

  if (strcmp(word,"label2type") == 0 || strcmp(word,"is_typelabel") == 0) {
    if (!atom->labelmapflag)
      print_var_error(FLERR,fmt::format("Cannot use {}() function without a labelmap",word),ivar);

    std::string contents_copy(contents);
    auto pos = contents_copy.find_first_of(',');
    if (pos == std::string::npos) {
      if (strcmp(word,"label2type") == 0) {
        print_var_error(FLERR, fmt::format("Invalid label2type({}) function in variable formula",
                                           contents_copy), ivar);
      } else {
        print_var_error(FLERR, fmt::format("Invalid is_typelabel({}) function in variable formula",
                                           contents_copy), ivar);
      }
    }

    std::string typestr = contents_copy.substr(pos+1);
    std::string kind = contents_copy.substr(0, pos);

    int value = -1;
    if (kind == "atom") {
      value = atom->lmap->find(typestr,Atom::ATOM);
    } else if (kind == "bond") {
      value = atom->lmap->find(typestr,Atom::BOND);
    } else if (kind == "angle") {
      value = atom->lmap->find(typestr,Atom::ANGLE);
    } else if (kind == "dihedral") {
      value = atom->lmap->find(typestr,Atom::DIHEDRAL);
    } else if (kind == "improper") {
      value = atom->lmap->find(typestr,Atom::IMPROPER);
    } else {
      print_var_error(FLERR, fmt::format("Invalid kind {} in {}() in variable", kind, word),ivar);
    }

    if (strcmp(word,"label2type") == 0) {
      if (value == -1)
        print_var_error(FLERR, fmt::format("Invalid {} type label {} in label2type() in variable",
                                           kind, typestr), ivar);
    } else value = (value == -1) ? 0.0 : 1.0;

    // save value in tree or on argstack

    if (tree) {
      Tree *newtree = new Tree();
      newtree->type = VALUE;
      newtree->value = value;
      newtree->first = newtree->second = nullptr;
      newtree->nextra = 0;
      treestack[ntreestack++] = newtree;
    } else argstack[nargstack++] = value;

    return 1;
  }

  // process other special functions
  // parse contents for comma-separated args
  // narg = number of args, args = strings between commas

  char *args[MAXFUNCARG];
  int narg = parse_args(contents,args);

  // special functions that operate on global vectors

  if (strcmp(word,"sum") == 0 || strcmp(word,"min") == 0 ||
      strcmp(word,"max") == 0 || strcmp(word,"ave") == 0 ||
      strcmp(word,"trap") == 0 || strcmp(word,"slope") == 0) {

    int method = 0;
    if (strcmp(word,"sum") == 0) method = SUM;
    else if (strcmp(word,"min") == 0) method = XMIN;
    else if (strcmp(word,"max") == 0) method = XMAX;
    else if (strcmp(word,"ave") == 0) method = AVE;
    else if (strcmp(word,"trap") == 0) method = TRAP;
    else if (strcmp(word,"slope") == 0) method = SLOPE;

    if (narg != 1)
      print_var_error(FLERR,"Invalid special function in variable formula",ivar);

    Compute *compute = nullptr;
    Fix *fix = nullptr;
    int index,nvec,nstride;
    char *ptr1,*ptr2;
    int ivar = -1;

    // argument is compute

    if (utils::strmatch(args[0],"^c_")) {
      ptr1 = strchr(args[0],'[');
      if (ptr1) {
        ptr2 = ptr1;
        index = (int) int_between_brackets(ptr2,0);
        *ptr1 = '\0';
      } else index = 0;

      compute = modify->get_compute_by_id(&args[0][2]);
      if (!compute) {
        std::string mesg = "Invalid compute ID '";
        mesg += (args[0]+2);
        mesg += "' in variable formula";
        print_var_error(FLERR,mesg,ivar);
      }
      if (index == 0 && compute->vector_flag) {
        if (!compute->is_initialized())
          print_var_error(FLERR,"Variable formula compute cannot be invoked before "
                          "initialization by a run",ivar);
        if (!(compute->invoked_flag & Compute::INVOKED_VECTOR)) {
          compute->compute_vector();
          compute->invoked_flag |= Compute::INVOKED_VECTOR;
        }
        nvec = compute->size_vector;
        nstride = 1;
      } else if (index && compute->array_flag) {
        if (index > compute->size_array_cols)
          print_var_error(FLERR,"Variable formula compute array is accessed out-of-range",ivar,0);
        if (!compute->is_initialized())
          print_var_error(FLERR,"Variable formula compute cannot be invoked before "
                          "initialization by a run",ivar);
        if (!(compute->invoked_flag & Compute::INVOKED_ARRAY)) {
          compute->compute_array();
          compute->invoked_flag |= Compute::INVOKED_ARRAY;
        }
        nvec = compute->size_array_rows;
        nstride = compute->size_array_cols;
      } else print_var_error(FLERR,"Mismatched compute in variable formula",ivar);

    // argument is fix

    } else if (utils::strmatch(args[0],"^f_")) {
      ptr1 = strchr(args[0],'[');
      if (ptr1) {
        ptr2 = ptr1;
        index = (int) int_between_brackets(ptr2,0);
        *ptr1 = '\0';
      } else index = 0;

      fix = modify->get_fix_by_id(&args[0][2]);
      if (!fix) {
        std::string mesg = "Invalid fix ID '";
        mesg += (args[0]+2);
        mesg += "' in variable formula";
        print_var_error(FLERR,mesg,ivar);
      }
      if (index == 0 && fix->vector_flag) {
        if (update->whichflag > 0 && update->ntimestep % fix->global_freq) {
          std::string mesg = "Fix with ID '";
          mesg += (args[0]+2);
          mesg += "' in variable formula not computed at compatible time";
          print_var_error(FLERR,mesg,ivar);
        }
        nvec = fix->size_vector;
        nstride = 1;
      } else if (index && fix->array_flag) {
        if (index > fix->size_array_cols)
          print_var_error(FLERR,"Variable formula fix array is accessed out-of-range",ivar);
        if (update->whichflag > 0 && update->ntimestep % fix->global_freq)
          print_var_error(FLERR,"Fix in variable not computed at compatible time",ivar);
        nvec = fix->size_array_rows;
        nstride = fix->size_array_cols;
      } else print_var_error(FLERR,"Mismatched fix in variable formula",ivar);

    // argument is vector-style variable

    } else if (utils::strmatch(args[0],"^v_")) {
      ptr1 = strchr(args[0],'[');
      if (ptr1) {
        ptr2 = ptr1;
        index = (int) int_between_brackets(ptr2,0);
        *ptr1 = '\0';
      } else index = 0;

      if (index)
        print_var_error(FLERR,"Invalid special function in variable formula",ivar);
      ivar = find(&args[0][2]);
      if (ivar < 0)
        print_var_error(FLERR,"Invalid special function in variable formula",ivar);
      if (style[ivar] != VECTOR)
        print_var_error(FLERR,"Mis-matched special function variable in variable formula",ivar);
      if (eval_in_progress[ivar])
        print_var_error(FLERR,"has a circular dependency",ivar);

      double *vec;
      nvec = compute_vector(ivar,&vec);
      nstride = 1;

      if ((method == AVE) && (nvec == 0))
        print_var_error(FLERR,"Cannot compute average of empty vector",ivar);


    } else print_var_error(FLERR,"Invalid special function in variable formula",ivar);

    value = 0.0;
    if (method == SLOPE) sx = sxx = sy = sxy = 0.0;
    else if (method == XMIN) value = BIG;
    else if (method == XMAX) value = -BIG;

    if (compute) {
      double *vec;
      if (index) {
        if (compute->array) vec = &compute->array[0][index-1];
        else vec = nullptr;
      } else vec = compute->vector;

      int j = 0;
      for (int i = 0; i < nvec; i++) {
        if (method == SUM) value += vec[j];
        else if (method == XMIN) value = MIN(value,vec[j]);
        else if (method == XMAX) value = MAX(value,vec[j]);
        else if (method == AVE) value += vec[j];
        else if (method == TRAP) value += vec[j];
        else if (method == SLOPE) {
          sx += (double)i;
          sy += vec[j];
          sxx += (double)i * (double)i;
          sxy += (double)i * vec[j];
        }
        j += nstride;
      }
      if (method == TRAP) value -= 0.5*vec[0] + 0.5*vec[nvec-1];
    }

    if (fix) {
      double one;
      for (int i = 0; i < nvec; i++) {
        if (index) one = fix->compute_array(i,index-1);
        else one = fix->compute_vector(i);
        if (method == SUM) value += one;
        else if (method == XMIN) value = MIN(value,one);
        else if (method == XMAX) value = MAX(value,one);
        else if (method == AVE) value += one;
        else if (method == TRAP) value += one;
        else if (method == SLOPE) {
          sx += (double)i;
          sy += one;
          sxx += (double)i * (double)i;
          sxy += (double)i * one;
        }
      }
      if (method == TRAP) {
        if (index) value -= 0.5*fix->compute_array(0,index-1) +
                     0.5*fix->compute_array(nvec-1,index-1);
        else value -= 0.5*fix->compute_vector(0) +
               0.5*fix->compute_vector(nvec-1);
      }
    }

    if (ivar >= 0) {
      double one;
      double *vec = vecs[ivar].values;
      for (int i = 0; i < nvec; i++) {
        one = vec[i];
        if (method == SUM) value += one;
        else if (method == XMIN) value = MIN(value,one);
        else if (method == XMAX) value = MAX(value,one);
        else if (method == AVE) value += one;
        else if (method == TRAP) value += one;
        else if (method == SLOPE) {
          sx += (double) i;
          sy += one;
          sxx += (double)i * (double)i;
          sxy += (double)i * one;
        }
      }
      if (method == TRAP) value -= 0.5*vec[0] + 0.5*vec[nvec-1];
    }

    if (method == AVE) value /= nvec;

    if (method == SLOPE) {
      double numerator = nvec*sxy - sx*sy;
      double denominator = nvec*sxx - sx*sx;
      if (denominator != 0.0) value = numerator/denominator;
      else value = BIG;
    }

    // save value in tree or on argstack

    if (tree) {
      auto newtree = new Tree();
      newtree->type = VALUE;
      newtree->value = value;
      treestack[ntreestack++] = newtree;
    } else argstack[nargstack++] = value;

  // mask special functions

  } else if (strcmp(word,"gmask") == 0) {
    if (tree == nullptr)
      print_var_error(FLERR,"Gmask function in equal-style variable formula",ivar);
    if (narg != 1)
      print_var_error(FLERR,"Invalid special function in variable formula",ivar);

    int igroup = group->find(args[0]);
    if (igroup == -1)
      print_var_error(FLERR,"Group ID in variable formula does not exist",ivar);

    auto newtree = new Tree();
    newtree->type = GMASK;
    newtree->ivalue = group->bitmask[igroup];
    treestack[ntreestack++] = newtree;

  } else if (strcmp(word,"rmask") == 0) {
    if (tree == nullptr)
      print_var_error(FLERR,"Rmask function in equal-style variable formula",ivar);
    if (narg != 1)
      print_var_error(FLERR,"Invalid special function in variable formula",ivar);

    auto region = region_function(args[0],ivar);
    region->prematch();

    auto newtree = new Tree();
    newtree->type = RMASK;
    newtree->region = region;
    treestack[ntreestack++] = newtree;

  } else if (strcmp(word,"grmask") == 0) {
    if (tree == nullptr)
      print_var_error(FLERR,"Grmask function in equal-style variable formula",ivar);
    if (narg != 2)
      print_var_error(FLERR,"Invalid special function in variable formula",ivar);

    int igroup = group->find(args[0]);
    if (igroup == -1)
      print_var_error(FLERR,"Group ID in variable formula does not exist",ivar);
    auto region = region_function(args[1],ivar);
    region->prematch();

    auto newtree = new Tree();
    newtree->type = GRMASK;
    newtree->ivalue = group->bitmask[igroup];
    newtree->region = region;
    treestack[ntreestack++] = newtree;

  // special function for file-style or atomfile-style variables

  } else if (strcmp(word,"next") == 0) {
    if (narg != 1)
      print_var_error(FLERR,"Invalid special function in variable formula",ivar);

    int ivar = find(args[0]);
    if (ivar < 0) {
      std::string mesg = "Variable ID '";
      mesg += args[0];
      mesg += "' in variable formula does not exist";
      print_var_error(FLERR,mesg,ivar);
    }

    // SCALARFILE has single current value, read next one
    // save value in tree or on argstack

    if (style[ivar] == SCALARFILE) {
      double value = atof(data[ivar][0]);
      int done = reader[ivar]->read_scalar(data[ivar][0]);
      if (done) remove(ivar);

      if (tree) {
        auto newtree = new Tree();
        newtree->type = VALUE;
        newtree->value = value;
        treestack[ntreestack++] = newtree;
      } else argstack[nargstack++] = value;

    // ATOMFILE has per-atom values, save values in tree
    // copy current per-atom values into result so can read next ones
    // set selfalloc = 1 so result will be deleted by free_tree() after eval

    } else if (style[ivar] == ATOMFILE) {
      if (tree == nullptr)
        print_var_error(FLERR,"Atomfile variable in equal-style variable formula",ivar);

      double *result;
      memory->create(result,atom->nlocal,"variable:result");
      memcpy(result,reader[ivar]->fixstore->vstore,atom->nlocal*sizeof(double));

      int done = reader[ivar]->read_peratom();
      if (done) remove(ivar);

      auto newtree = new Tree();
      newtree->type = ATOMARRAY;
      newtree->array = result;
      newtree->nstride = 1;
      newtree->selfalloc = 1;
      treestack[ntreestack++] = newtree;

    } else print_var_error(FLERR,"Invalid variable style in special function next",ivar);

  } else if (strcmp(word,"is_file") == 0) {
    if (narg != 1)
      print_var_error(FLERR,"Invalid is_file() function in variable formula",ivar);

    FILE *fp = fopen(args[0],"r");
    value = (fp == nullptr) ? 0.0 : 1.0;
    if (fp) fclose(fp);

    // save value in tree or on argstack

    if (tree) {
      auto newtree = new Tree();
      newtree->type = VALUE;
      newtree->value = value;
      treestack[ntreestack++] = newtree;
    } else argstack[nargstack++] = value;

  } else if (strcmp(word,"is_os") == 0) {
    if (narg != 1) print_var_error(FLERR,"Invalid is_os() function in variable formula",ivar);
    value = utils::strmatch(platform::os_info(), args[0]) ? 1.0 : 0.0;

    // save value in tree or on argstack

    if (tree) {
      auto newtree = new Tree();
      newtree->type = VALUE;
      newtree->value = value;
      treestack[ntreestack++] = newtree;
    } else argstack[nargstack++] = value;

  } else if (strcmp(word,"extract_setting") == 0) {
    if (narg != 1) print_var_error(FLERR,"Invalid extract_setting() function in variable formula",ivar);

    value = lammps_extract_setting(lmp, args[0]);
    if (value < 0) {
      auto mesg = fmt::format("Unknown setting {} for extract_setting() function in variable formula",args[0]);
      print_var_error(FLERR,mesg,ivar);
    }

    // save value in tree or on argstack

    if (tree) {
      auto newtree = new Tree();
      newtree->type = VALUE;
      newtree->value = value;
      treestack[ntreestack++] = newtree;
    } else argstack[nargstack++] = value;
  }

  // delete stored args

  for (int i = 0; i < narg; i++) delete[] args[i];

  return 1;
}

/* ----------------------------------------------------------------------
   process a feature function in formula
   push result onto tree or arg stack
   word = special function
   contents = str between parentheses with one or more args
   return 0 if not a match, 1 if successfully processed
   customize by adding a feature function:
     is_available(x,y),is_active(x,y),is_defined(x,y),
------------------------------------------------------------------------- */

int Variable::feature_function(char *word, char *contents, Tree **tree, Tree **treestack,
                               int &ntreestack, double *argstack, int &nargstack, int ivar)
{
  double value;

  // word is not a match to any feature function

  if (strcmp(word,"is_available") && strcmp(word,"is_active") && strcmp(word,"is_defined") != 0)
    return 0;

  // process feature functions
  // parse contents for comma-separated args
  // narg = number of args, args = strings between commas

  char *args[MAXFUNCARG];
  int narg = parse_args(contents,args);

  if (strcmp(word,"is_available") == 0) {
    if (narg != 2)
      print_var_error(FLERR,"Invalid is_available() function in variable formula",ivar);

    Info info(lmp);
    value = (info.is_available(args[0],args[1])) ? 1.0 : 0.0;

    // save value in tree or on argstack

    if (tree) {
      auto newtree = new Tree();
      newtree->type = VALUE;
      newtree->value = value;
      treestack[ntreestack++] = newtree;
    } else argstack[nargstack++] = value;

  } else if (strcmp(word,"is_active") == 0) {
    if (narg != 2)
      print_var_error(FLERR,"Invalid is_active() function in variable formula",ivar);

    Info info(lmp);
    value = (info.is_active(args[0],args[1])) ? 1.0 : 0.0;

    // save value in tree or on argstack

    if (tree) {
      auto newtree = new Tree();
      newtree->type = VALUE;
      newtree->value = value;
      treestack[ntreestack++] = newtree;
    } else argstack[nargstack++] = value;

  } else if (strcmp(word,"is_defined") == 0) {
    if (narg != 2)
      print_var_error(FLERR,"Invalid is_defined() function in variable formula",ivar);

    Info info(lmp);
    value = (info.is_defined(args[0],args[1])) ? 1.0 : 0.0;

    // save value in tree or on argstack

    if (tree) {
      auto newtree = new Tree();
      newtree->type = VALUE;
      newtree->value = value;
      treestack[ntreestack++] = newtree;
    } else argstack[nargstack++] = value;
  }

  // delete stored args

  for (int i = 0; i < narg; i++) delete[] args[i];

  return 1;
}

/* ----------------------------------------------------------------------
   extract a global value from a per-atom quantity in a formula
   flag = 0 -> word is an atom vector
   flag = 1 -> vector is a per-atom compute or fix quantity with nstride
   id = global ID of atom, converted here to local index via atom map
   push result onto tree or arg stack
   customize by adding an atom vector:
     id,mass,type,mol,radius,q,x,y,z,vx,vy,vz,fx,fy,fz,q
------------------------------------------------------------------------- */

void Variable::peratom2global(int flag, char *word, double *vector, int nstride, tagint id, Tree **tree,
                              Tree **treestack, int &ntreestack, double *argstack, int &nargstack)
{
  if (atom->map_style == Atom::MAP_NONE)
    error->all(FLERR, "Indexed per-atom vector in variable formula without atom map");

  // error check for ID larger than any atom
  // int_between_brackets() already checked for ID <= 0

  if (id > atom->map_tag_max)
    error->all(FLERR,"Variable atom ID is too large");

  // if ID does not exist, index will be -1 for all procs,
  // and mine will be set to 0.0

  int index = atom->map(id);

  double mine;
  if (index >= 0 && index < atom->nlocal) {

    if (flag == 0) {
      if (strcmp(word,"id") == 0) {
        mine = atom->tag[index];
      } else if (strcmp(word,"mass") == 0) {
        if (atom->rmass) mine = atom->rmass[index];
        else mine = atom->mass[atom->type[index]];
      } else if (strcmp(word,"type") == 0) {
        mine = atom->type[index];
      } else if (strcmp(word,"mol") == 0) {
        if (!atom->molecule_flag)
          error->one(FLERR,"Variable uses atom property that isn't allocated");
        mine = atom->molecule[index];
      } else if (strcmp(word,"radius") == 0) {
        if (!atom->radius_flag)
          error->one(FLERR,"Variable uses atom property that isn't allocated");
        mine = atom->radius[index];
      } else if (strcmp(word,"q") == 0) {
        if (!atom->q_flag)
          error->one(FLERR,"Variable uses atom property that isn't allocated");
        mine = atom->q[index];
      }

      else if (strcmp(word,"x") == 0) mine = atom->x[index][0];
      else if (strcmp(word,"y") == 0) mine = atom->x[index][1];
      else if (strcmp(word,"z") == 0) mine = atom->x[index][2];
      else if (strcmp(word,"vx") == 0) mine = atom->v[index][0];
      else if (strcmp(word,"vy") == 0) mine = atom->v[index][1];
      else if (strcmp(word,"vz") == 0) mine = atom->v[index][2];
      else if (strcmp(word,"fx") == 0) mine = atom->f[index][0];
      else if (strcmp(word,"fy") == 0) mine = atom->f[index][1];
      else if (strcmp(word,"fz") == 0) mine = atom->f[index][2];
      else error->one(FLERR,"Invalid atom vector {} in variable formula", word);

    } else mine = vector[index*nstride];

  } else mine = 0.0;

  double value;
  MPI_Allreduce(&mine,&value,1,MPI_DOUBLE,MPI_SUM,world);

  if (tree) {
    auto newtree = new Tree();
    newtree->type = VALUE;
    newtree->value = value;
    treestack[ntreestack++] = newtree;
  } else argstack[nargstack++] = value;
}

/* ----------------------------------------------------------------------
   extract a global value from a custom atom property in a formula
   ivector = ptr to integer per-atom property with nstride
   dvector = ptr to floating-point per-atom property with nstride
     exactly one if ivector/dvector is non-NULL
   id = global ID of atom, converted here to local index via atom map
   push result onto tree or arg stack
------------------------------------------------------------------------- */

void Variable::custom2global(int *ivector, double *dvector, int nstride, tagint id, Tree **tree,
                             Tree **treestack, int &ntreestack, double *argstack, int &nargstack)
{
  if (atom->map_style == Atom::MAP_NONE)
    error->all(FLERR, "Referenced custom atom property in variable formula without atom map");

  // error check for ID larger than any atom
  // int_between_brackets() already checked for ID <= 0

  if (id > atom->map_tag_max)
    error->all(FLERR,"Variable atom ID is too large");

  // if ID does not exist, index will be -1 for all procs,
  // and mine will be set to 0.0

  int index = atom->map(id);

  double mine;
  if (index >= 0 && index < atom->nlocal) {
    if (ivector) mine = ivector[index*nstride];
    else mine = dvector[index*nstride];
  } else mine = 0.0;

  double value;
  MPI_Allreduce(&mine,&value,1,MPI_DOUBLE,MPI_SUM,world);

  if (tree) {
    auto newtree = new Tree();
    newtree->type = VALUE;
    newtree->value = value;
    treestack[ntreestack++] = newtree;
  } else argstack[nargstack++] = value;
}

/* ----------------------------------------------------------------------
   check if word matches an atom vector
   return 1 if yes, else 0
   customize by adding an atom vector:
     id,mass,type,mol,radius,q,x,y,z,vx,vy,vz,fx,fy,fz
------------------------------------------------------------------------- */

int Variable::is_atom_vector(char *word)
{
  if (strcmp(word,"id") == 0) return 1;
  if (strcmp(word,"mass") == 0) return 1;
  if (strcmp(word,"type") == 0) return 1;
  if (strcmp(word,"mol") == 0) return 1;
  if (strcmp(word,"radius") == 0) return 1;
  if (strcmp(word,"q") == 0) return 1;
  if (strcmp(word,"x") == 0) return 1;
  if (strcmp(word,"y") == 0) return 1;
  if (strcmp(word,"z") == 0) return 1;
  if (strcmp(word,"vx") == 0) return 1;
  if (strcmp(word,"vy") == 0) return 1;
  if (strcmp(word,"vz") == 0) return 1;
  if (strcmp(word,"fx") == 0) return 1;
  if (strcmp(word,"fy") == 0) return 1;
  if (strcmp(word,"fz") == 0) return 1;
  return 0;
}

/* ----------------------------------------------------------------------
   process an atom vector in formula
   push result onto tree
   word = atom vector
   customize by adding an atom vector:
     id,mass,type,mol,radius,q,x,y,z,vx,vy,vz,fx,fy,fz
------------------------------------------------------------------------- */

void Variable::atom_vector(char *word, Tree **tree, Tree **treestack, int &ntreestack)
{
  if (tree == nullptr)
    error->all(FLERR,"Atom vector in equal-style variable formula");

  auto newtree = new Tree();
  newtree->type = ATOMARRAY;
  newtree->nstride = 3;
  treestack[ntreestack++] = newtree;

  if (strcmp(word,"id") == 0) {
    if (sizeof(tagint) == sizeof(smallint)) {
      newtree->type = INTARRAY;
      newtree->iarray = (int *) atom->tag;
    } else {
      newtree->type = BIGINTARRAY;
      newtree->barray = (bigint *) atom->tag;
    }
    newtree->nstride = 1;

  } else if (strcmp(word,"mass") == 0) {
    if (atom->rmass) {
      newtree->nstride = 1;
      newtree->array = atom->rmass;
    } else {
      newtree->type = TYPEARRAY;
      newtree->array = atom->mass;
    }

  } else if (strcmp(word,"type") == 0) {
    newtree->type = INTARRAY;
    newtree->nstride = 1;
    newtree->iarray = atom->type;

  } else if (strcmp(word,"mol") == 0) {
    if (!atom->molecule_flag)
      error->one(FLERR,"Variable uses atom property 'mol' that isn't allocated");
    if (sizeof(tagint) == sizeof(smallint)) {
      newtree->type = INTARRAY;
      newtree->iarray = (int *) atom->molecule;
    } else {
      newtree->type = BIGINTARRAY;
      newtree->barray = (bigint *) atom->molecule;
    }
    newtree->nstride = 1;

  } else if (strcmp(word,"radius") == 0) {
    if (!atom->radius_flag)
      error->one(FLERR,"Variable uses atom property 'radius' that isn't allocated");
    newtree->array = atom->radius;
    newtree->nstride = 1;

  } else if (strcmp(word,"q") == 0) {
    if (!atom->q_flag)
      error->one(FLERR,"Variable uses atom property 'q' that isn't allocated");
    newtree->array = atom->q;
    newtree->nstride = 1;
  }

  else if (strcmp(word,"x") == 0) newtree->array = &atom->x[0][0];
  else if (strcmp(word,"y") == 0) newtree->array = &atom->x[0][1];
  else if (strcmp(word,"z") == 0) newtree->array = &atom->x[0][2];
  else if (strcmp(word,"vx") == 0) newtree->array = &atom->v[0][0];
  else if (strcmp(word,"vy") == 0) newtree->array = &atom->v[0][1];
  else if (strcmp(word,"vz") == 0) newtree->array = &atom->v[0][2];
  else if (strcmp(word,"fx") == 0) newtree->array = &atom->f[0][0];
  else if (strcmp(word,"fy") == 0) newtree->array = &atom->f[0][1];
  else if (strcmp(word,"fz") == 0) newtree->array = &atom->f[0][2];
}

/* ----------------------------------------------------------------------
   parse vector string with format [value,value,...] for vector-style variable
   store numeric values in vecs[ivar]
------------------------------------------------------------------------- */

void Variable::parse_vector(int ivar, char *str)
{
  // check for square brackets, remove them, and split into vector
  int nstr = strlen(str)-1;
  if ((str[0] != '[') || (str[nstr] != ']'))
    error->all(FLERR,"Vector variable formula lacks opening or closing brace: {}", str);
  std::vector<std::string> args = Tokenizer(std::string(str+1, str+nstr), ",").as_vector();

  int nvec = args.size();
  vecs[ivar].n = nvec;
  vecs[ivar].nmax = nvec;
  vecs[ivar].currentstep = -1;
  memory->destroy(vecs[ivar].values);
  memory->create(vecs[ivar].values,vecs[ivar].nmax,"variable:values");

  for (int i = 0; i < nvec; i++)
    vecs[ivar].values[i] = utils::numeric(FLERR, utils::trim(args[i]), false, lmp);
}

/* ----------------------------------------------------------------------
   parse string for comma-separated args
   store copy of each arg in args array
   max allowed # of args = MAXFUNCARG
------------------------------------------------------------------------- */

int Variable::parse_args(char *str, char **args)
{
  char *ptrnext;
  int   narg = 0;
  char *ptr = str;

  while (ptr && narg < MAXFUNCARG) {
    ptrnext = find_next_comma(ptr);
    if (ptrnext) *ptrnext = '\0';
    args[narg] = utils::strdup(utils::trim(ptr));
    narg++;
    ptr = ptrnext;
    if (ptr) ptr++;
  }

  if (ptr) error->all(FLERR,"Too many args in variable function");
  return narg;
}

/* ----------------------------------------------------------------------
   find next comma in str
   skip commas inside one or more nested parenthesis
   only return ptr to comma at level 0, else nullptr if not found
------------------------------------------------------------------------- */

char *Variable::find_next_comma(char *str)
{
  int level = 0;
  for (char *p = str; *p; ++p) {
    if ('(' == *p) level++;
    else if (')' == *p) level--;
    else if (',' == *p && !level) return p;
  }
  return nullptr;
}

/* ----------------------------------------------------------------------
   helper routine for printing variable name with error message
------------------------------------------------------------------------- */

void Variable::print_var_error(const std::string &srcfile, const int lineno,
                               const std::string &errmsg, int ivar, int global)
{
  if ((ivar >= 0) && (ivar < nvar)) {
    std::string msg = fmt::format("Variable {}: ",names[ivar]) + errmsg;
    if (global)
      error->all(srcfile,lineno,msg);
    else
      error->one(srcfile,lineno,msg);
  } else {
    if (global)
      error->all(srcfile,lineno,errmsg);
    else
      error->one(srcfile,lineno,errmsg);
  }
}

/* ----------------------------------------------------------------------
   debug routine for printing formula tree recursively
------------------------------------------------------------------------- */

void Variable::print_tree(Tree *tree, int level)
{
  printf("TREE %d: %d %g\n",level,tree->type,tree->value);
  if (tree->first) print_tree(tree->first,level+1);
  if (tree->second) print_tree(tree->second,level+1);
  if (tree->nextra)
    for (int i = 0; i < tree->nextra; i++) print_tree(tree->extra[i],level+1);
}

/* ----------------------------------------------------------------------
   recursive evaluation of string str
   called from "if" command in input script
   str is a boolean expression containing one or more items:
     number = 0.0, -5.45, 2.8e-4, ...
     math operation = (),x==y,x!=y,x<y,x<=y,x>y,x>=y,x&&y,x||y
------------------------------------------------------------------------- */

double Variable::evaluate_boolean(char *str)
{
  int op,opprevious,flag1,flag2;
  double value1,value2;
  char onechar;
  char *str1,*str2;

  struct Arg {
    int flag;          // 0 for numeric value, 1 for string
    double value;      // stored numeric value
    char *str;         // stored string
  };

  Arg argstack[MAXLEVEL];
  int opstack[MAXLEVEL];
  int nargstack = 0;
  int nopstack = 0;

  int i = 0;
  int expect = ARG;

  while (true) {
    onechar = str[i];

    // whitespace: just skip

    if (isspace(onechar)) i++;

    // ----------------
    // parentheses: recursively evaluate contents of parens
    // ----------------

    else if (onechar == '(') {
      if (expect == OP)
        error->all(FLERR,"Invalid Boolean syntax in if command");
      expect = OP;

      char *contents = nullptr;
      i = find_matching_paren(str,i,contents,-1);
      i++;

      // evaluate contents and push on stack

      argstack[nargstack].value = evaluate_boolean(contents);
      argstack[nargstack].flag = 0;
      nargstack++;

      delete[] contents;

    // ----------------
    // number: push value onto stack
    // ----------------

    } else if (isdigit(onechar) || onechar == '.' || onechar == '-') {
      if (expect == OP)
        error->all(FLERR,"Invalid Boolean syntax in if command");
      expect = OP;

      // set I to end of number, including scientific notation

      int istart = i++;
      while (isdigit(str[i]) || str[i] == '.') i++;
      if (str[i] == 'e' || str[i] == 'E') {
        i++;
        if (str[i] == '+' || str[i] == '-') i++;
        while (isdigit(str[i])) i++;
      }

      onechar = str[i];
      str[i] = '\0';
      argstack[nargstack].value = atof(&str[istart]);
      str[i] = onechar;

      argstack[nargstack++].flag = 0;

    // ----------------
    // string: push string onto stack
    // ----------------

    } else if (isalpha(onechar)) {
      if (expect == OP)
        error->all(FLERR,"Invalid Boolean syntax in if command");
      expect = OP;

      // set I to end of string

      int istart = i++;
      while (isalnum(str[i]) || (str[i] == '_') || (str[i] == '/')) i++;

      int n = i - istart + 1;
      argstack[nargstack].str = new char[n];
      onechar = str[i];
      str[i] = '\0';
      strcpy(argstack[nargstack].str,&str[istart]);
      str[i] = onechar;

      argstack[nargstack++].flag = 1;

    // ----------------
    // Boolean operator, including end-of-string
    // ----------------

    } else if (strchr("<>=!&|\0",onechar)) {
      if (onechar == '=') {
        if (str[i+1] != '=')
          error->all(FLERR,"Invalid Boolean syntax in if command");
        op = EQ;
        i++;
      } else if (onechar == '!') {
        if (str[i+1] == '=') {
          op = NE;
          i++;
        } else op = NOT;
      } else if (onechar == '<') {
        if (str[i+1] != '=') op = LT;
        else {
          op = LE;
          i++;
        }
      } else if (onechar == '>') {
        if (str[i+1] != '=') op = GT;
        else {
          op = GE;
          i++;
        }
      } else if (onechar == '&') {
        if (str[i+1] != '&')
          error->all(FLERR,"Invalid Boolean syntax in if command");
        op = AND;
        i++;
      } else if (onechar == '|') {
        if (str[i+1] == '|') op = OR;
        else if (str[i+1] == '^') op = XOR;
        else error->all(FLERR,"Invalid Boolean syntax in if command");
        i++;
      } else op = DONE;

      i++;

      if (op == NOT && expect == ARG) {
        opstack[nopstack++] = op;
        continue;
      }

      if (expect == ARG)
        error->all(FLERR,"Invalid Boolean syntax in if command");
      expect = ARG;

      // evaluate stack as deep as possible while respecting precedence
      // before pushing current op onto stack

      while (nopstack && precedence[opstack[nopstack-1]] >= precedence[op]) {
        opprevious = opstack[--nopstack];

        nargstack--;
        flag2 = argstack[nargstack].flag;
        value2 = argstack[nargstack].value;
        str2 = argstack[nargstack].str;
        if (opprevious != NOT) {
          nargstack--;
          flag1 = argstack[nargstack].flag;
          value1 = argstack[nargstack].value;
          str1 = argstack[nargstack].str;
        }

        if (opprevious == NOT) {
          if (flag2)
            error->all(FLERR,"If command boolean not cannot operate on string");
          if (value2 == 0.0) argstack[nargstack].value = 1.0;
          else argstack[nargstack].value = 0.0;

        } else if (opprevious == EQ) {
          if (flag1 != flag2)
            error->all(FLERR,"If command boolean is comparing string to number");
          if (flag2 == 0) {
            if (value1 == value2) argstack[nargstack].value = 1.0;
            else argstack[nargstack].value = 0.0;
          } else {
            if (strcmp(str1,str2) == 0) argstack[nargstack].value = 1.0;
            else argstack[nargstack].value = 0.0;
            delete[] str1;
            delete[] str2;
          }
        } else if (opprevious == NE) {
          if (flag1 != flag2)
            error->all(FLERR,"If command boolean is comparing string to number");
          if (flag2 == 0) {
            if (value1 != value2) argstack[nargstack].value = 1.0;
            else argstack[nargstack].value = 0.0;
          } else {
            if (strcmp(str1,str2) != 0) argstack[nargstack].value = 1.0;
            else argstack[nargstack].value = 0.0;
            delete[] str1;
            delete[] str2;
          }

        } else if (opprevious == LT) {
          if (flag1 || flag2)
            error->all(FLERR,"If command boolean can only operate on numbers");
          if (value1 < value2) argstack[nargstack].value = 1.0;
          else argstack[nargstack].value = 0.0;
        } else if (opprevious == LE) {
          if (flag1 || flag2)
            error->all(FLERR,"If command boolean can only operate on numbers");
          if (value1 <= value2) argstack[nargstack].value = 1.0;
          else argstack[nargstack].value = 0.0;
        } else if (opprevious == GT) {
          if (flag1 || flag2)
            error->all(FLERR,"If command boolean can only operate on numbers");
          if (value1 > value2) argstack[nargstack].value = 1.0;
          else argstack[nargstack].value = 0.0;
        } else if (opprevious == GE) {
          if (flag1 || flag2)
            error->all(FLERR,"If command boolean can only operate on numbers");
          if (value1 >= value2) argstack[nargstack].value = 1.0;
          else argstack[nargstack].value = 0.0;

        } else if (opprevious == AND) {
          if (flag1 || flag2)
            error->all(FLERR,"If command boolean can only operate on numbers");
          if (value1 != 0.0 && value2 != 0.0) argstack[nargstack].value = 1.0;
          else argstack[nargstack].value = 0.0;
        } else if (opprevious == OR) {
          if (flag1 || flag2)
            error->all(FLERR,"If command boolean can only operate on numbers");
          if (value1 != 0.0 || value2 != 0.0) argstack[nargstack].value = 1.0;
          else argstack[nargstack].value = 0.0;
        } else if (opprevious == XOR) {
          if (flag1 || flag2)
            error->all(FLERR,"If command boolean can only operate on numbers");
          if ((value1 == 0.0 && value2 != 0.0) ||
              (value1 != 0.0 && value2 == 0.0))
            argstack[nargstack].value = 1.0;
          else argstack[nargstack].value = 0.0;
        }

        argstack[nargstack++].flag = 0;
      }

      // if end-of-string, break out of entire formula evaluation loop

      if (op == DONE) break;

      // push current operation onto stack

      opstack[nopstack++] = op;

    } else error->all(FLERR,"Invalid Boolean syntax in if command");
  }

  if (nopstack) error->all(FLERR,"Invalid Boolean syntax in if command");
  if (nargstack != 1) error->all(FLERR,"Invalid Boolean syntax in if command");

  // if flag == 1, Boolean expression was a single string with no operator
  // error b/c invalid, only single number with no operator is allowed

  if (argstack[0].flag == 1)
    error->all(FLERR,"If command boolean cannot be single string");

  return argstack[0].value;
}

/* ----------------------------------------------------------------------
   class to read variable values from a file
   for flag = SCALARFILE, reads one value per line
   for flag = ATOMFILE, reads set of one value per atom
------------------------------------------------------------------------- */

VarReader::VarReader(LAMMPS *lmp, char *name, char *file, int flag) :
  Pointers(lmp)
{
  me = comm->me;
  style = flag;
  fp = nullptr;

  if (me == 0) {
    fp = fopen(file,"r");
    if (fp == nullptr)
      error->one(FLERR,"Cannot open file variable file {}: {}", file, utils::getsyserror());
  }

  // if atomfile-style variable, must store per-atom values read from file
  // allocate a new fix STORE, so they persist
  // id = variable-ID + VARIABLE_STORE, fix group = all

  fixstore = nullptr;
  id_fix = nullptr;
  buffer = nullptr;

  if (style == Variable::ATOMFILE) {
    if (atom->map_style == Atom::MAP_NONE)
      error->all(FLERR,"Cannot use atomfile-style variable unless an atom map exists");

    id_fix = utils::strdup(std::string(name) + "_VARIABLE_STORE");
    fixstore = dynamic_cast<FixStoreAtom *>(
      modify->add_fix(std::string(id_fix) + " all STORE/ATOM 1 0 0 0"));
    buffer = new char[CHUNK*MAXLINE];
  }
}

/* ---------------------------------------------------------------------- */

VarReader::~VarReader()
{
  if (me == 0) {
    fclose(fp);
    fp = nullptr;
  }

  // check modify in case all fixes have already been deleted

  if (fixstore) {
    if (modify) modify->delete_fix(id_fix);
    delete[] id_fix;
    delete[] buffer;
  }
}

/* ----------------------------------------------------------------------
   read for SCALARFILE style
   read next value from file into str for file-style variable
   strip comments, skip blank lines
   return 0 if successful, 1 if end-of-file
------------------------------------------------------------------------- */

int VarReader::read_scalar(char *str)
{
  int n;
  char *ptr;

  // read one string from file

  if (me == 0) {
    while (true) {
      ptr = fgets(str,MAXLINE,fp);
      if (!ptr) { n=0; break; }             // end of file
      ptr[strcspn(ptr,"#")] = '\0';         // strip comment
      ptr += strspn(ptr," \t\n\r\f");       // strip leading whitespace
      ptr[strcspn(ptr," \t\n\r\f")] = '\0'; // strip trailing whitespace
      n = strlen(ptr) + 1;
      if (n == 1) continue;                 // skip if blank line
      break;
    }
    if (n > 0) memmove(str,ptr,n);                       // move trimmed string back
  }
  MPI_Bcast(&n,1,MPI_INT,0,world);
  if (n == 0) return 1;
  MPI_Bcast(str,n,MPI_CHAR,0,world);
  return 0;
}

/* ----------------------------------------------------------------------
   read snapshot of per-atom values from file
   into str for atomfile-style variable
   return 0 if successful, 1 if end-of-file
------------------------------------------------------------------------- */

int VarReader::read_peratom()
{
  int i,m,n,nchunk,eof;
  tagint tag;
  char *ptr,*next;
  double value;

  // set all per-atom values to 0.0
  // values that appear in file will overwrite this

  double *vstore = fixstore->vstore;

  int nlocal = atom->nlocal;
  for (i = 0; i < nlocal; i++) vstore[i] = 0.0;

  // read one string from file, convert to Nlines

  char str[MAXLINE];
  if (me == 0) {
    while (true) {
      ptr = fgets(str,MAXLINE,fp);
      if (!ptr) { n=0; break; }             // end of file
      ptr[strcspn(ptr,"#")] = '\0';         // strip comment
      ptr += strspn(ptr," \t\n\r\f");       // strip leading whitespace
      ptr[strcspn(ptr," \t\n\r\f")] = '\0'; // strip trailing whitespace
      n = strlen(ptr) + 1;
      if (n == 1) continue;                 // skip if blank line
      break;
    }
    memmove(str,ptr,n);                     // move trimmed string back
  }

  MPI_Bcast(&n,1,MPI_INT,0,world);
  if (n == 0) return 1;
  MPI_Bcast(str,n,MPI_CHAR,0,world);
  bigint nlines = utils::bnumeric(FLERR,str,false,lmp);
  tagint map_tag_max = atom->map_tag_max;

  bigint nread = 0;
  while (nread < nlines) {
    nchunk = MIN(nlines-nread,CHUNK);
    eof = utils::read_lines_from_file(fp,nchunk,MAXLINE,buffer,me,world);
    if (eof) return 1;

    char *buf = buffer;
    for (i = 0; i < nchunk; i++) {
      next = strchr(buf,'\n');
      *next = '\0';
      try {
        ValueTokenizer words(buf);
        tag = words.next_bigint();
        value = words.next_double();
      } catch (TokenizerException &e) {
        error->all(FLERR,"Invalid atomfile line '{}': {}",buf,e.what());
      }
      if ((tag <= 0) || (tag > map_tag_max))
        error->all(FLERR,"Invalid atom ID {} in variable file", tag);
      if ((m = atom->map(tag)) >= 0) vstore[m] = value;
      buf = next + 1;
    }

    nread += nchunk;
  }

  return 0;
}<|MERGE_RESOLUTION|>--- conflicted
+++ resolved
@@ -1662,11 +1662,6 @@
 
             if (!compute->array_flag)
               print_var_error(FLERR,"Mismatched compute in variable formula",ivar);
-<<<<<<< HEAD
-            if (index1 > compute->size_array_cols)
-              print_var_error(FLERR,"Variable formula compute array is accessed out-of-range",ivar,0);
-=======
->>>>>>> 1529a619
             if (!compute->is_initialized())
               print_var_error(FLERR,"Variable formula compute cannot be invoked before "
                               "initialization by a run",ivar);
