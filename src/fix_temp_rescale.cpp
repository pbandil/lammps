--- conflicted
+++ resolved
@@ -13,12 +13,6 @@
 
 #include "fix_temp_rescale.h"
 
-<<<<<<< HEAD
-#include <cstring>
-#include <cmath>
-
-=======
->>>>>>> a3a84c44
 #include "atom.h"
 #include "comm.h"
 #include "compute.h"
@@ -30,12 +24,9 @@
 #include "update.h"
 #include "variable.h"
 
-<<<<<<< HEAD
-=======
 #include <cmath>
 #include <cstring>
 
->>>>>>> a3a84c44
 using namespace LAMMPS_NS;
 using namespace FixConst;
 
