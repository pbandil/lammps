--- conflicted
+++ resolved
@@ -48,11 +48,8 @@
   static char *get_os_info();
   static char *get_compiler_info();
   static const char *get_openmp_info();
-<<<<<<< HEAD
-=======
   static const char *get_mpi_info(int &, int &);
   static const char *get_cxx_info();
->>>>>>> 5e3fe197
 
   char **get_variable_names(int &num);
 
