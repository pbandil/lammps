--- conflicted
+++ resolved
@@ -27,18 +27,6 @@
 class BondHarmonic : public Bond {
  public:
   BondHarmonic(class LAMMPS *);
-<<<<<<< HEAD
-  virtual ~BondHarmonic();
-  virtual void compute(int, int);
-  virtual void coeff(int, char **);
-  double equilibrium_distance(int);
-  void write_restart(FILE *);
-  virtual void read_restart(FILE *);
-  void write_data(FILE *);
-  double single(int, double, int, int, double &);
-  void born_matrix(int, double, int, int, double &, double &);
-  virtual void *extract(const char *, int &);
-=======
   ~BondHarmonic() override;
   void compute(int, int) override;
   void coeff(int, char **) override;
@@ -47,8 +35,8 @@
   void read_restart(FILE *) override;
   void write_data(FILE *) override;
   double single(int, double, int, int, double &) override;
+  void born_matrix(int, double, int, int, double &, double &) override;
   void *extract(const char *, int &) override;
->>>>>>> 4de02c7f
 
  protected:
   double *k, *r0;
