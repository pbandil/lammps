// -*- c++ -*-

// This file is part of the Collective Variables module (Colvars).
// The original version of Colvars and its updates are located at:
// https://github.com/Colvars/colvars
// Please update all Colvars source files before making any changes.
// If you wish to distribute your changes, please submit them to the
// Colvars repository at GitHub.

#ifndef COLVARGRID_H
#define COLVARGRID_H

#include <iostream>
#include <iomanip>

#include "colvar.h"
#include "colvarmodule.h"
#include "colvarvalue.h"
#include "colvarparse.h"

/// \brief Grid of values of a function of several collective
/// variables \param T The data type
///
/// Only scalar colvars supported so far: vector colvars are treated as arrays
template <class T> class colvar_grid : public colvarparse {

protected:

  /// Number of dimensions
  size_t nd;

  /// Number of points along each dimension
  std::vector<int> nx;

  /// Cumulative number of points along each dimension
  std::vector<int> nxc;

  /// \brief Multiplicity of each datum (allow the binning of
  /// non-scalar types such as atomic gradients)
  size_t mult;

  /// Total number of grid points
  size_t nt;

  /// Low-level array of values
  std::vector<T> data;

  /// Newly read data (used for count grids, when adding several grids read from disk)
  std::vector<size_t> new_data;

  /// Colvars collected in this grid
  std::vector<colvar *> cv;

  /// Do we request actual value (for extended-system colvars)?
  std::vector<bool> use_actual_value;

  /// Get the low-level index corresponding to an index
  inline size_t address(std::vector<int> const &ix) const
  {
    size_t addr = 0;
    for (size_t i = 0; i < nd; i++) {
      addr += ix[i]*nxc[i];
      if (cvm::debug()) {
        if (ix[i] >= nx[i]) {
          cvm::error("Error: exceeding bounds in colvar_grid.\n", BUG_ERROR);
          return 0;
        }
      }
    }
    return addr;
  }

public:

  /// Lower boundaries of the colvars in this grid
  std::vector<colvarvalue> lower_boundaries;

  /// Upper boundaries of the colvars in this grid
  std::vector<colvarvalue> upper_boundaries;

  /// Whether some colvars are periodic
  std::vector<bool>        periodic;

  /// Whether some colvars have hard lower boundaries
  std::vector<bool>        hard_lower_boundaries;

  /// Whether some colvars have hard upper boundaries
  std::vector<bool>        hard_upper_boundaries;

  /// Widths of the colvars in this grid
  std::vector<cvm::real>   widths;

  /// True if this is a count grid related to another grid of data
  bool has_parent_data;

  /// Whether this grid has been filled with data or is still empty
  bool has_data;

  /// Return the number of colvar objects
  inline size_t num_variables() const
  {
    return nd;
  }

  /// Return the number of points in the i-th direction, if provided, or
  /// the total number
  inline size_t number_of_points(int const icv = -1) const
  {
    if (icv < 0) {
      return nt;
    } else {
      return nx[icv];
    }
  }

  /// Get the sizes in each direction
  inline std::vector<int> const & sizes() const
  {
    return nx;
  }

  /// Set the sizes in each direction
  inline void set_sizes(std::vector<int> const &new_sizes)
  {
    nx = new_sizes;
  }

  /// Return the multiplicity of the type used
  inline size_t multiplicity() const
  {
    return mult;
  }

  /// \brief Request grid to use actual values of extended coords
  inline void request_actual_value(bool b = true)
  {
    size_t i;
    for (i = 0; i < use_actual_value.size(); i++) {
      use_actual_value[i] = b;
    }
  }

  /// \brief Allocate data
  int setup(std::vector<int> const &nx_i,
            T const &t = T(),
            size_t const &mult_i = 1)
  {
    if (cvm::debug()) {
      cvm::log("Allocating grid: multiplicity = "+cvm::to_str(mult_i)+
               ", dimensions = "+cvm::to_str(nx_i)+".\n");
    }

    mult = mult_i;

    data.clear();

    nx = nx_i;
    nd = nx.size();

    nxc.resize(nd);

    // setup dimensions
    nt = mult;
    for (int i = nd-1; i >= 0; i--) {
      if (nx[i] <= 0) {
        cvm::error("Error: providing an invalid number of grid points, "+
                   cvm::to_str(nx[i])+".\n", BUG_ERROR);
        return COLVARS_ERROR;
      }
      nxc[i] = nt;
      nt *= nx[i];
    }

    if (cvm::debug()) {
      cvm::log("Total number of grid elements = "+cvm::to_str(nt)+".\n");
    }

    data.reserve(nt);
    data.assign(nt, t);

    return COLVARS_OK;
  }

  /// \brief Allocate data (allow initialization also after construction)
  int setup()
  {
    return setup(this->nx, T(), this->mult);
  }

  /// \brief Reset data (in case the grid is being reused)
  void reset(T const &t = T())
  {
    data.assign(nt, t);
  }


  /// Default constructor
  colvar_grid() : has_data(false)
  {
    nd = nt = 0;
    mult = 1;
    this->setup();
  }

  /// Destructor
  virtual ~colvar_grid()
  {}

  /// \brief "Almost copy-constructor": only copies configuration
  /// parameters from another grid, but doesn't reallocate stuff;
  /// setup() must be called after that;
  colvar_grid(colvar_grid<T> const &g) : colvarparse(),
					 nd(g.nd),
                                         nx(g.nx),
                                         mult(g.mult),
                                         data(),
                                         cv(g.cv),
                                         use_actual_value(g.use_actual_value),
                                         lower_boundaries(g.lower_boundaries),
                                         upper_boundaries(g.upper_boundaries),
                                         periodic(g.periodic),
                                         hard_lower_boundaries(g.hard_lower_boundaries),
                                         hard_upper_boundaries(g.hard_upper_boundaries),
                                         widths(g.widths),
                                         has_data(false)
  {
  }

  /// \brief Constructor from explicit grid sizes \param nx_i Number
  /// of grid points along each dimension \param t Initial value for
  /// the function at each point (optional) \param mult_i Multiplicity
  /// of each value
  colvar_grid(std::vector<int> const &nx_i,
              T const &t = T(),
              size_t mult_i = 1)
    : has_data(false)
  {
    this->setup(nx_i, t, mult_i);
  }

  /// \brief Constructor from a vector of colvars
  colvar_grid(std::vector<colvar *> const &colvars,
              T const &t = T(),
              size_t mult_i = 1,
              bool margin = false)
    : has_data(false)
  {
    this->init_from_colvars(colvars, t, mult_i, margin);
  }

  int init_from_colvars(std::vector<colvar *> const &colvars,
                        T const &t = T(),
                        size_t mult_i = 1,
                        bool margin = false)
  {
    if (cvm::debug()) {
      cvm::log("Reading grid configuration from collective variables.\n");
    }

    cv = colvars;
    nd = colvars.size();
    mult = mult_i;

    size_t i;

    if (cvm::debug()) {
      cvm::log("Allocating a grid for "+cvm::to_str(colvars.size())+
               " collective variables, multiplicity = "+cvm::to_str(mult_i)+".\n");
    }

    for (i =  0; i < cv.size(); i++) {

      if (cv[i]->value().type() != colvarvalue::type_scalar) {
        cvm::error("Colvar grids can only be automatically "
                   "constructed for scalar variables.  "
                   "ABF and histogram can not be used; metadynamics "
                   "can be used with useGrids disabled.\n", INPUT_ERROR);
        return COLVARS_ERROR;
      }

      if (cv[i]->width <= 0.0) {
        cvm::error("Tried to initialize a grid on a "
                   "variable with negative or zero width.\n", INPUT_ERROR);
        return COLVARS_ERROR;
      }

      widths.push_back(cv[i]->width);
      hard_lower_boundaries.push_back(cv[i]->is_enabled(colvardeps::f_cv_hard_lower_boundary));
      hard_upper_boundaries.push_back(cv[i]->is_enabled(colvardeps::f_cv_hard_upper_boundary));
      periodic.push_back(cv[i]->periodic_boundaries());

      // By default, get reported colvar value (for extended Lagrangian colvars)
      use_actual_value.push_back(false);

      // except if a colvar is specified twice in a row
      // then the first instance is the actual value
      // For histograms of extended-system coordinates
      if (i > 0 && cv[i-1] == cv[i]) {
        use_actual_value[i-1] = true;
      }

      if (margin) {
        if (periodic[i]) {
          // Shift the grid by half the bin width (values at edges instead of center of bins)
          lower_boundaries.push_back(cv[i]->lower_boundary.real_value - 0.5 * widths[i]);
          upper_boundaries.push_back(cv[i]->upper_boundary.real_value - 0.5 * widths[i]);
        } else {
          // Make this grid larger by one bin width
          lower_boundaries.push_back(cv[i]->lower_boundary.real_value - 0.5 * widths[i]);
          upper_boundaries.push_back(cv[i]->upper_boundary.real_value + 0.5 * widths[i]);
        }
      } else {
        lower_boundaries.push_back(cv[i]->lower_boundary);
        upper_boundaries.push_back(cv[i]->upper_boundary);
      }
    }

    this->init_from_boundaries();
    return this->setup();
  }

  int init_from_boundaries()
  {
    if (cvm::debug()) {
      cvm::log("Configuring grid dimensions from colvars boundaries.\n");
    }

    // these will have to be updated
    nx.clear();
    nxc.clear();
    nt = 0;

    for (size_t i =  0; i < lower_boundaries.size(); i++) {

      cvm::real nbins = ( upper_boundaries[i].real_value -
                          lower_boundaries[i].real_value ) / widths[i];
      int nbins_round = (int)(nbins+0.5);

      if (cvm::fabs(nbins - cvm::real(nbins_round)) > 1.0E-10) {
        cvm::log("Warning: grid interval("+
                 cvm::to_str(lower_boundaries[i], cvm::cv_width, cvm::cv_prec)+" - "+
                 cvm::to_str(upper_boundaries[i], cvm::cv_width, cvm::cv_prec)+
                 ") is not commensurate to its bin width("+
                 cvm::to_str(widths[i], cvm::cv_width, cvm::cv_prec)+").\n");
        upper_boundaries[i].real_value = lower_boundaries[i].real_value +
          (nbins_round * widths[i]);
      }

      if (cvm::debug())
        cvm::log("Number of points is "+cvm::to_str((int) nbins_round)+
                 " for the colvar no. "+cvm::to_str(i+1)+".\n");

      nx.push_back(nbins_round);
    }

    return COLVARS_OK;
  }

  /// Wrap an index vector around periodic boundary conditions
  /// also checks validity of non-periodic indices
  inline void wrap(std::vector<int> & ix) const
  {
    for (size_t i = 0; i < nd; i++) {
      if (periodic[i]) {
        ix[i] = (ix[i] + nx[i]) % nx[i]; //to ensure non-negative result
      } else {
        if (ix[i] < 0 || ix[i] >= nx[i]) {
          cvm::error("Trying to wrap illegal index vector (non-PBC) for a grid point: "
                     + cvm::to_str(ix), BUG_ERROR);
          return;
        }
      }
    }
  }

  /// Wrap an index vector around periodic boundary conditions
  /// or detects edges if non-periodic
  inline bool wrap_edge(std::vector<int> & ix) const
  {
    bool edge = false;
    for (size_t i = 0; i < nd; i++) {
      if (periodic[i]) {
        ix[i] = (ix[i] + nx[i]) % nx[i]; //to ensure non-negative result
      } else if (ix[i] == -1 || ix[i] == nx[i]) {
        edge = true;
      }
    }
    return edge;
  }

  /// \brief Report the bin corresponding to the current value of variable i
  inline int current_bin_scalar(int const i) const
  {
    return value_to_bin_scalar(use_actual_value[i] ? cv[i]->actual_value() : cv[i]->value(), i);
  }

  /// \brief Report the bin corresponding to the current value of variable i
  /// and assign first or last bin if out of boundaries
  inline int current_bin_scalar_bound(int const i) const
  {
    return value_to_bin_scalar_bound(use_actual_value[i] ? cv[i]->actual_value() : cv[i]->value(), i);
  }

  /// \brief Report the bin corresponding to the current value of item iv in variable i
  inline int current_bin_scalar(int const i, int const iv) const
  {
    return value_to_bin_scalar(use_actual_value[i] ?
                               cv[i]->actual_value().vector1d_value[iv] :
                               cv[i]->value().vector1d_value[iv], i);
  }

  /// \brief Use the lower boundary and the width to report which bin
  /// the provided value is in
  inline int value_to_bin_scalar(colvarvalue const &value, const int i) const
  {
    return (int) cvm::floor( (value.real_value - lower_boundaries[i].real_value) / widths[i] );
<<<<<<< HEAD
=======
  }

  /// \brief Report the fraction of bin beyond current_bin_scalar()
  inline cvm::real current_bin_scalar_fraction(int const i) const
  {
    return value_to_bin_scalar_fraction(use_actual_value[i] ? cv[i]->actual_value() : cv[i]->value(), i);
  }

  /// \brief Use the lower boundary and the width to report the fraction of bin
  /// beyond value_to_bin_scalar() that the provided value is in
  inline cvm::real value_to_bin_scalar_fraction(colvarvalue const &value, const int i) const
  {
    cvm::real x = (value.real_value - lower_boundaries[i].real_value) / widths[i];
    return x - cvm::floor(x);
>>>>>>> 5e3fe197
  }

  /// \brief Use the lower boundary and the width to report which bin
  /// the provided value is in and assign first or last bin if out of boundaries
  inline int value_to_bin_scalar_bound(colvarvalue const &value, const int i) const
  {
    int bin_index = cvm::floor( (value.real_value - lower_boundaries[i].real_value) / widths[i] );
    if (bin_index < 0) bin_index=0;
    if (bin_index >=int(nx[i])) bin_index=int(nx[i])-1;
    return (int) bin_index;
  }

  /// \brief Same as the standard version, but uses another grid definition
  inline int value_to_bin_scalar(colvarvalue const &value,
                                 colvarvalue const &new_offset,
                                 cvm::real   const &new_width) const
  {
    return (int) cvm::floor( (value.real_value - new_offset.real_value) / new_width );
  }

  /// \brief Use the two boundaries and the width to report the
  /// central value corresponding to a bin index
  inline colvarvalue bin_to_value_scalar(int const &i_bin, int const i) const
  {
    return lower_boundaries[i].real_value + widths[i] * (0.5 + i_bin);
  }

  /// \brief Same as the standard version, but uses different parameters
  inline colvarvalue bin_to_value_scalar(int const &i_bin,
                                         colvarvalue const &new_offset,
                                         cvm::real const &new_width) const
  {
    return new_offset.real_value + new_width * (0.5 + i_bin);
  }

  /// Set the value at the point with index ix
  inline void set_value(std::vector<int> const &ix,
                        T const &t,
                        size_t const &imult = 0)
  {
    data[this->address(ix)+imult] = t;
    has_data = true;
  }

  /// Set the value at the point with linear address i (for speed)
  inline void set_value(size_t i, T const &t)
  {
    data[i] = t;
  }

  /// \brief Get the change from this to other_grid
  /// and store the result in this.
  /// this_grid := other_grid - this_grid
  /// Grids must have the same dimensions.
  void delta_grid(colvar_grid<T> const &other_grid)
  {

    if (other_grid.multiplicity() != this->multiplicity()) {
      cvm::error("Error: trying to subtract two grids with "
                 "different multiplicity.\n");
      return;
    }

    if (other_grid.data.size() != this->data.size()) {
      cvm::error("Error: trying to subtract two grids with "
                 "different size.\n");
      return;
    }

    for (size_t i = 0; i < data.size(); i++) {
      data[i] = other_grid.data[i] - data[i];
    }
    has_data = true;
  }

  /// \brief Copy data from another grid of the same type, AND
  /// identical definition (boundaries, widths)
  /// Added for shared ABF.
  void copy_grid(colvar_grid<T> const &other_grid)
  {
    if (other_grid.multiplicity() != this->multiplicity()) {
      cvm::error("Error: trying to copy two grids with "
                 "different multiplicity.\n");
      return;
    }

    if (other_grid.data.size() != this->data.size()) {
      cvm::error("Error: trying to copy two grids with "
                 "different size.\n");
      return;
    }


    for (size_t i = 0; i < data.size(); i++) {
      data[i] = other_grid.data[i];
    }
    has_data = true;
  }

  /// \brief Extract the grid data as they are represented in memory.
  /// Put the results in "out_data".
  void raw_data_out(T* out_data) const
  {
    for (size_t i = 0; i < data.size(); i++) out_data[i] = data[i];
  }
  /// \brief Input the data as they are represented in memory.
  void raw_data_in(const T* in_data)
  {
    for (size_t i = 0; i < data.size(); i++) data[i] = in_data[i];
    has_data = true;
  }
  /// \brief Size of the data as they are represented in memory.
  size_t raw_data_num() const { return data.size(); }


  /// \brief Get the binned value indexed by ix, or the first of them
  /// if the multiplicity is larger than 1
  inline T const & value(std::vector<int> const &ix,
                         size_t const &imult = 0) const
  {
    return data[this->address(ix) + imult];
  }

  /// \brief Get the binned value indexed by linear address i
  inline T const & value(size_t i) const
  {
    return data[i];
  }

  /// \brief Add a constant to all elements (fast loop)
  inline void add_constant(T const &t)
  {
    for (size_t i = 0; i < nt; i++)
      data[i] += t;
    has_data = true;
  }

  /// \brief Multiply all elements by a scalar constant (fast loop)
  inline void multiply_constant(cvm::real const &a)
  {
    for (size_t i = 0; i < nt; i++)
      data[i] *= a;
  }

  /// \brief Assign values that are smaller than scalar constant the latter value (fast loop)
  inline void remove_small_values(cvm::real const &a)
  {
    for (size_t i = 0; i < nt; i++)
      if(data[i]<a) data[i] = a;
  }


  /// \brief Get the bin indices corresponding to the provided values of
  /// the colvars
  inline std::vector<int> const get_colvars_index(std::vector<colvarvalue> const &values) const
  {
    std::vector<int> index = new_index();
    for (size_t i = 0; i < nd; i++) {
      index[i] = value_to_bin_scalar(values[i], i);
    }
    return index;
  }

  /// \brief Get the bin indices corresponding to the current values
  /// of the colvars
  inline std::vector<int> const get_colvars_index() const
  {
    std::vector<int> index = new_index();
    for (size_t i = 0; i < nd; i++) {
      index[i] = current_bin_scalar(i);
    }
    return index;
  }

  /// \brief Get the bin indices corresponding to the provided values of
  /// the colvars and assign first or last bin if out of boundaries
  inline std::vector<int> const get_colvars_index_bound() const
  {
    std::vector<int> index = new_index();
    for (size_t i = 0; i < nd; i++) {
      index[i] = current_bin_scalar_bound(i);
    }
    return index;
  }

  /// \brief Get the minimal distance (in number of bins) from the
  /// boundaries; a negative number is returned if the given point is
  /// off-grid
  inline cvm::real bin_distance_from_boundaries(std::vector<colvarvalue> const &values,
                                                bool skip_hard_boundaries = false)
  {
    cvm::real minimum = 1.0E+16;
    for (size_t i = 0; i < nd; i++) {

      if (periodic[i]) continue;

      cvm::real dl = cvm::sqrt(cv[i]->dist2(values[i], lower_boundaries[i])) / widths[i];
      cvm::real du = cvm::sqrt(cv[i]->dist2(values[i], upper_boundaries[i])) / widths[i];

      if (values[i].real_value < lower_boundaries[i])
        dl *= -1.0;
      if (values[i].real_value > upper_boundaries[i])
        du *= -1.0;

      if ( ((!skip_hard_boundaries) || (!hard_lower_boundaries[i])) && (dl < minimum))
        minimum = dl;
      if ( ((!skip_hard_boundaries) || (!hard_upper_boundaries[i])) && (du < minimum))
        minimum = du;
    }

    return minimum;
  }


  /// \brief Add data from another grid of the same type
  ///
  /// Note: this function maps other_grid inside this one regardless
  /// of whether it fits or not.
  void map_grid(colvar_grid<T> const &other_grid)
  {
    if (other_grid.multiplicity() != this->multiplicity()) {
      cvm::error("Error: trying to merge two grids with values of "
                 "different multiplicity.\n");
      return;
    }

    std::vector<colvarvalue> const &gb  = this->lower_boundaries;
    std::vector<cvm::real> const &gw    = this->widths;
    std::vector<colvarvalue> const &ogb = other_grid.lower_boundaries;
    std::vector<cvm::real> const &ogw   = other_grid.widths;

    std::vector<int> ix = this->new_index();
    std::vector<int> oix = other_grid.new_index();

    if (cvm::debug())
      cvm::log("Remapping grid...\n");
    for ( ; this->index_ok(ix); this->incr(ix)) {

      for (size_t i = 0; i < nd; i++) {
        oix[i] =
          value_to_bin_scalar(bin_to_value_scalar(ix[i], gb[i], gw[i]),
                              ogb[i],
                              ogw[i]);
      }

      if (! other_grid.index_ok(oix)) {
        continue;
      }

      for (size_t im = 0; im < mult; im++) {
        this->set_value(ix, other_grid.value(oix, im), im);
      }
    }

    has_data = true;
    if (cvm::debug())
      cvm::log("Remapping done.\n");
  }

  /// \brief Add data from another grid of the same type, AND
  /// identical definition (boundaries, widths)
  void add_grid(colvar_grid<T> const &other_grid,
                cvm::real scale_factor = 1.0)
  {
    if (other_grid.multiplicity() != this->multiplicity()) {
      cvm::error("Error: trying to sum togetehr two grids with values of "
                 "different multiplicity.\n");
      return;
    }
    if (scale_factor != 1.0)
      for (size_t i = 0; i < data.size(); i++) {
        data[i] += scale_factor * other_grid.data[i];
      }
    else
      // skip multiplication if possible
      for (size_t i = 0; i < data.size(); i++) {
        data[i] += other_grid.data[i];
      }
    has_data = true;
  }

  /// \brief Return the value suitable for output purposes (so that it
  /// may be rescaled or manipulated without changing it permanently)
  virtual inline T value_output(std::vector<int> const &ix,
                                size_t const &imult = 0)
  {
    return value(ix, imult);
  }

  /// \brief Get the value from a formatted output and transform it
  /// into the internal representation (the two may be different,
  /// e.g. when using colvar_grid_count)
  virtual inline void value_input(std::vector<int> const &ix,
                                  T const &t,
                                  size_t const &imult = 0,
                                  bool add = false)
  {
    if ( add )
      data[address(ix) + imult] += t;
    else
      data[address(ix) + imult] = t;
    has_data = true;
  }

  //   /// Get the pointer to the binned value indexed by ix
  //   inline T const *value_p (std::vector<int> const &ix)
  //   {
  //     return &(data[address (ix)]);
  //   }

  /// \brief Get the index corresponding to the "first" bin, to be
  /// used as the initial value for an index in looping
  inline std::vector<int> const new_index() const
  {
    return std::vector<int> (nd, 0);
  }

  /// \brief Check that the index is within range in each of the
  /// dimensions
  inline bool index_ok(std::vector<int> const &ix) const
  {
    for (size_t i = 0; i < nd; i++) {
      if ( (ix[i] < 0) || (ix[i] >= int(nx[i])) )
        return false;
    }
    return true;
  }

  /// \brief Increment the index, in a way that will make it loop over
  /// the whole nd-dimensional array
  inline void incr(std::vector<int> &ix) const
  {
    for (int i = ix.size()-1; i >= 0; i--) {

      ix[i]++;

      if (ix[i] >= nx[i]) {

        if (i > 0) {
          ix[i] = 0;
          continue;
        } else {
          // this is the last iteration, a non-valid index is being
          // set for the outer index, which will be caught by
          // index_ok()
          ix[0] = nx[0];
          return;
        }
      } else {
        return;
      }
    }
  }

  /// \brief Write the grid parameters (number of colvars, boundaries, width and number of points)
  std::ostream & write_params(std::ostream &os)
  {
    size_t i;
    os << "grid_parameters {\n  n_colvars " << nd << "\n";

    os << "  lower_boundaries ";
    for (i = 0; i < nd; i++)
      os << " " << lower_boundaries[i];
    os << "\n";

    os << "  upper_boundaries ";
    for (i = 0; i < nd; i++)
      os << " " << upper_boundaries[i];
    os << "\n";

    os << "  widths ";
    for (i = 0; i < nd; i++)
      os << " " << widths[i];
    os << "\n";

    os << "  sizes ";
    for (i = 0; i < nd; i++)
      os << " " << nx[i];
    os << "\n";

    os << "}\n";
    return os;
  }

  /// Read a grid definition from a config string
  int parse_params(std::string const &conf,
                   colvarparse::Parse_Mode const parse_mode = colvarparse::parse_normal)
  {
    if (cvm::debug()) cvm::log("Reading grid configuration from string.\n");

    std::vector<int> old_nx = nx;
    std::vector<colvarvalue> old_lb = lower_boundaries;

    {
      size_t nd_in = 0;
      // this is only used in state files
      colvarparse::get_keyval(conf, "n_colvars", nd_in, nd, colvarparse::parse_silent);
      if (nd_in != nd) {
        cvm::error("Error: trying to read data for a grid "
                   "that contains a different number of colvars ("+
                   cvm::to_str(nd_in)+") than the grid defined "
                   "in the configuration file("+cvm::to_str(nd)+
                   ").\n");
        return COLVARS_ERROR;
      }
    }

    // underscore keywords are used in state file
    colvarparse::get_keyval(conf, "lower_boundaries",
                            lower_boundaries, lower_boundaries, colvarparse::parse_silent);
    colvarparse::get_keyval(conf, "upper_boundaries",
                            upper_boundaries, upper_boundaries, colvarparse::parse_silent);

    // camel case keywords are used in config file
    colvarparse::get_keyval(conf, "lowerBoundaries",
                            lower_boundaries, lower_boundaries, parse_mode);
    colvarparse::get_keyval(conf, "upperBoundaries",
                            upper_boundaries, upper_boundaries, parse_mode);

    colvarparse::get_keyval(conf, "widths", widths, widths, parse_mode);

    // only used in state file
    colvarparse::get_keyval(conf, "sizes", nx, nx, colvarparse::parse_silent);

    if (nd < lower_boundaries.size()) nd = lower_boundaries.size();

    if (! use_actual_value.size()) use_actual_value.assign(nd, false);
    if (! periodic.size()) periodic.assign(nd, false);
    if (! widths.size()) widths.assign(nd, 1.0);

    bool new_params = false;
    if (old_nx.size()) {
      for (size_t i = 0; i < nd; i++) {
        if ( (old_nx[i] != nx[i]) ||
             (cvm::sqrt(cv[i]->dist2(old_lb[i],
                                     lower_boundaries[i])) > 1.0E-10) ) {
          new_params = true;
        }
      }
    } else {
      new_params = true;
    }

    // reallocate the array in case the grid params have just changed
    if (new_params) {
      init_from_boundaries();
      // data.clear(); // no longer needed: setup calls clear()
      return this->setup(nx, T(), mult);
    }

    return COLVARS_OK;
  }

  /// \brief Check that the grid information inside (boundaries,
  /// widths, ...) is consistent with the current setting of the
  /// colvars
  void check_consistency()
  {
    for (size_t i = 0; i < nd; i++) {
      if ( (cvm::sqrt(cv[i]->dist2(cv[i]->lower_boundary,
                                   lower_boundaries[i])) > 1.0E-10) ||
           (cvm::sqrt(cv[i]->dist2(cv[i]->upper_boundary,
                                   upper_boundaries[i])) > 1.0E-10) ||
           (cvm::sqrt(cv[i]->dist2(cv[i]->width,
                                   widths[i])) > 1.0E-10) ) {
        cvm::error("Error: restart information for a grid is "
                   "inconsistent with that of its colvars.\n");
        return;
      }
    }
  }


  /// \brief Check that the grid information inside (boundaries,
  /// widths, ...) is consistent with that of another grid
  void check_consistency(colvar_grid<T> const &other_grid)
  {
    for (size_t i = 0; i < nd; i++) {
      // we skip dist2(), because periodicities and the like should
      // matter: boundaries should be EXACTLY the same (otherwise,
      // map_grid() should be used)
      if ( (cvm::fabs(other_grid.lower_boundaries[i] -
                      lower_boundaries[i]) > 1.0E-10) ||
           (cvm::fabs(other_grid.upper_boundaries[i] -
                      upper_boundaries[i]) > 1.0E-10) ||
           (cvm::fabs(other_grid.widths[i] -
                      widths[i]) > 1.0E-10) ||
           (data.size() != other_grid.data.size()) ) {
        cvm::error("Error: inconsistency between "
                   "two grids that are supposed to be equal, "
                   "aside from the data stored.\n");
        return;
      }
    }
  }


  /// \brief Read grid entry in restart file
  std::istream & read_restart(std::istream &is)
  {
    size_t const start_pos = is.tellg();
    std::string key, conf;
    if ((is >> key) && (key == std::string("grid_parameters"))) {
      is.seekg(start_pos, std::ios::beg);
      is >> colvarparse::read_block("grid_parameters", &conf);
      parse_params(conf, colvarparse::parse_silent);
    } else {
      cvm::log("Grid parameters are missing in the restart file, using those from the configuration.\n");
      is.seekg(start_pos, std::ios::beg);
    }
    read_raw(is);
    return is;
  }

  /// \brief Write grid entry in restart file
  std::ostream & write_restart(std::ostream &os)
  {
    write_params(os);
    write_raw(os);
    return os;
  }


  /// \brief Write the grid data without labels, as they are
  /// represented in memory
  /// \param buf_size Number of values per line
  std::ostream & write_raw(std::ostream &os,
                           size_t const buf_size = 3)
  {
    std::streamsize const w = os.width();
    std::streamsize const p = os.precision();

    std::vector<int> ix = new_index();
    size_t count = 0;
    for ( ; index_ok(ix); incr(ix)) {
      for (size_t imult = 0; imult < mult; imult++) {
        os << " "
           << std::setw(w) << std::setprecision(p)
           << value_output(ix, imult);
        if (((++count) % buf_size) == 0)
          os << "\n";
      }
    }
    // write a final newline only if buffer is not empty
    if ((count % buf_size) != 0)
      os << "\n";

    return os;
  }

  /// \brief Read data written by colvar_grid::write_raw()
  std::istream & read_raw(std::istream &is)
  {
    size_t const start_pos = is.tellg();

    for (std::vector<int> ix = new_index(); index_ok(ix); incr(ix)) {
      for (size_t imult = 0; imult < mult; imult++) {
        T new_value;
        if (is >> new_value) {
          value_input(ix, new_value, imult);
        } else {
          is.clear();
          is.seekg(start_pos, std::ios::beg);
          is.setstate(std::ios::failbit);
          cvm::error("Error: failed to read all of the grid points from file.  Possible explanations: grid parameters in the configuration (lowerBoundary, upperBoundary, width) are different from those in the file, or the file is corrupt/incomplete.\n");
          return is;
        }
      }
    }

    has_data = true;
    return is;
  }

  /// \brief Write the grid in a format which is both human readable
  /// and suitable for visualization e.g. with gnuplot
  void write_multicol(std::ostream &os)
  {
    std::streamsize const w = os.width();
    std::streamsize const p = os.precision();

    // Data in the header: nColvars, then for each
    // xiMin, dXi, nPoints, periodic

    os << std::setw(2) << "# " << nd << "\n";
    for (size_t i = 0; i < nd; i++) {
      os << "# "
         << std::setw(10) << lower_boundaries[i]
         << std::setw(10) << widths[i]
         << std::setw(10) << nx[i] << "  "
         << periodic[i] << "\n";
    }


    for (std::vector<int> ix = new_index(); index_ok(ix); incr(ix) ) {

      if (ix.back() == 0) {
        // if the last index is 0, add a new line to mark the new record
        os << "\n";
      }

      for (size_t i = 0; i < nd; i++) {
        os << " "
           << std::setw(w) << std::setprecision(p)
           << bin_to_value_scalar(ix[i], i);
      }
      os << " ";
      for (size_t imult = 0; imult < mult; imult++) {
        os << " "
           << std::setw(w) << std::setprecision(p)
           << value_output(ix, imult);
      }
      os << "\n";
    }
  }

  /// \brief Read a grid written by colvar_grid::write_multicol()
  /// Adding data if add is true, replacing if false
  std::istream & read_multicol(std::istream &is, bool add = false)
  {
    // Data in the header: nColvars, then for each
    // xiMin, dXi, nPoints, periodic flag

    std::string   hash;
    cvm::real     lower, width, x;
    size_t        n, periodic_flag;
    bool          remap;
    std::vector<T>        new_value;
    std::vector<int>      nx_read;
    std::vector<int>      bin;

    if ( cv.size() != nd ) {
      cvm::error("Cannot read grid file: missing reference to colvars.");
      return is;
    }

    if ( !(is >> hash) || (hash != "#") ) {
      cvm::error("Error reading grid at position "+
                 cvm::to_str(static_cast<size_t>(is.tellg()))+
                 " in stream(read \"" + hash + "\")\n");
      return is;
    }

    is >> n;
    if ( n != nd ) {
      cvm::error("Error reading grid: wrong number of collective variables.\n");
      return is;
    }

    nx_read.resize(n);
    bin.resize(n);
    new_value.resize(mult);

    if (this->has_parent_data && add) {
      new_data.resize(data.size());
    }

    remap = false;
    for (size_t i = 0; i < nd; i++ ) {
      if ( !(is >> hash) || (hash != "#") ) {
        cvm::error("Error reading grid at position "+
                   cvm::to_str(static_cast<size_t>(is.tellg()))+
                   " in stream(read \"" + hash + "\")\n");
        return is;
      }

      is >> lower >> width >> nx_read[i] >> periodic_flag;


      if ( (cvm::fabs(lower - lower_boundaries[i].real_value) > 1.0e-10) ||
           (cvm::fabs(width - widths[i] ) > 1.0e-10) ||
           (nx_read[i] != nx[i]) ) {
        cvm::log("Warning: reading from different grid definition (colvar "
                 + cvm::to_str(i+1) + "); remapping data on new grid.\n");
        remap = true;
      }
    }

    if ( remap ) {
      // re-grid data
      while (is.good()) {
        bool end_of_file = false;

        for (size_t i = 0; i < nd; i++ ) {
          if ( !(is >> x) ) end_of_file = true;
          bin[i] = value_to_bin_scalar(x, i);
        }
        if (end_of_file) break;

        for (size_t imult = 0; imult < mult; imult++) {
          is >> new_value[imult];
        }

        if ( index_ok(bin) ) {
          for (size_t imult = 0; imult < mult; imult++) {
            value_input(bin, new_value[imult], imult, add);
          }
        }
      }
    } else {
      // do not re-grid the data but assume the same grid is used
      for (std::vector<int> ix = new_index(); index_ok(ix); incr(ix) ) {
        for (size_t i = 0; i < nd; i++ ) {
          is >> x;
        }
        for (size_t imult = 0; imult < mult; imult++) {
          is >> new_value[imult];
          value_input(ix, new_value[imult], imult, add);
        }
      }
    }
    has_data = true;
    return is;
  }

  /// \brief Write the grid data without labels, as they are
  /// represented in memory
  std::ostream & write_opendx(std::ostream &os)
  {
    // write the header
    os << "object 1 class gridpositions counts";
    size_t icv;
    for (icv = 0; icv < num_variables(); icv++) {
      os << " " << number_of_points(icv);
    }
    os << "\n";

    os << "origin";
    for (icv = 0; icv < num_variables(); icv++) {
      os << " " << (lower_boundaries[icv].real_value + 0.5 * widths[icv]);
    }
    os << "\n";

    for (icv = 0; icv < num_variables(); icv++) {
      os << "delta";
      for (size_t icv2 = 0; icv2 < num_variables(); icv2++) {
        if (icv == icv2) os << " " << widths[icv];
        else os << " " << 0.0;
      }
      os << "\n";
    }

    os << "object 2 class gridconnections counts";
    for (icv = 0; icv < num_variables(); icv++) {
      os << " " << number_of_points(icv);
    }
    os << "\n";

    os << "object 3 class array type double rank 0 items "
       << number_of_points() << " data follows\n";

    write_raw(os);

    os << "object \"collective variables scalar field\" class field\n";
    return os;
  }
};



/// \brief Colvar_grid derived class to hold counters in discrete
/// n-dim colvar space
class colvar_grid_count : public colvar_grid<size_t>
{
public:

  /// Default constructor
  colvar_grid_count();

  /// Destructor
  virtual inline ~colvar_grid_count()
  {}

  /// Constructor
  colvar_grid_count(std::vector<int> const &nx_i,
                    size_t const           &def_count = 0);

  /// Constructor from a vector of colvars
  colvar_grid_count(std::vector<colvar *>  &colvars,
                    size_t const           &def_count = 0,
                    bool                   margin = false);

  /// Increment the counter at given position
  inline void incr_count(std::vector<int> const &ix)
  {
    ++(data[this->address(ix)]);
  }

  /// \brief Get the binned count indexed by ix from the newly read data
  inline size_t const & new_count(std::vector<int> const &ix,
                                  size_t const &imult = 0)
  {
    return new_data[address(ix) + imult];
  }

  /// \brief Get the value from a formatted output and transform it
  /// into the internal representation (it may have been rescaled or
  /// manipulated)
  virtual inline void value_input(std::vector<int> const &ix,
                                  size_t const &t,
                                  size_t const &imult = 0,
                                  bool add = false)
  {
    if (add) {
      data[address(ix)] += t;
      if (this->has_parent_data) {
        // save newly read data for inputting parent grid
        new_data[address(ix)] = t;
      }
    } else {
      data[address(ix)] = t;
    }
    has_data = true;
  }

  /// \brief Return the log-gradient from finite differences
  /// on the *same* grid for dimension n
  inline cvm::real log_gradient_finite_diff(const std::vector<int> &ix0,
                                            int n = 0)
  {
    int A0, A1, A2;
    std::vector<int> ix = ix0;

    // TODO this can be rewritten more concisely with wrap_edge()
    if (periodic[n]) {
      ix[n]--; wrap(ix);
      A0 = value(ix);
      ix = ix0;
      ix[n]++; wrap(ix);
      A1 = value(ix);
      if (A0 * A1 == 0) {
        return 0.; // can't handle empty bins
      } else {
        return (cvm::logn((cvm::real)A1) - cvm::logn((cvm::real)A0))
          / (widths[n] * 2.);
      }
    } else if (ix[n] > 0 && ix[n] < nx[n]-1) { // not an edge
      ix[n]--;
      A0 = value(ix);
      ix = ix0;
      ix[n]++;
      A1 = value(ix);
      if (A0 * A1 == 0) {
        return 0.; // can't handle empty bins
      } else {
        return (cvm::logn((cvm::real)A1) - cvm::logn((cvm::real)A0))
          / (widths[n] * 2.);
      }
    } else {
      // edge: use 2nd order derivative
      int increment = (ix[n] == 0 ? 1 : -1);
      // move right from left edge, or the other way around
      A0 = value(ix);
      ix[n] += increment; A1 = value(ix);
      ix[n] += increment; A2 = value(ix);
      if (A0 * A1 * A2 == 0) {
        return 0.; // can't handle empty bins
      } else {
        return (-1.5 * cvm::logn((cvm::real)A0) + 2. * cvm::logn((cvm::real)A1)
          - 0.5 * cvm::logn((cvm::real)A2)) * increment / widths[n];
      }
    }
  }

  /// \brief Return the gradient of discrete count from finite differences
  /// on the *same* grid for dimension n
  inline cvm::real gradient_finite_diff(const std::vector<int> &ix0,
                                            int n = 0)
  {
    int A0, A1, A2;
    std::vector<int> ix = ix0;

    // FIXME this can be rewritten more concisely with wrap_edge()
    if (periodic[n]) {
      ix[n]--; wrap(ix);
      A0 = value(ix);
      ix = ix0;
      ix[n]++; wrap(ix);
      A1 = value(ix);
      if (A0 * A1 == 0) {
        return 0.; // can't handle empty bins
      } else {
        return cvm::real(A1 - A0) / (widths[n] * 2.);
      }
    } else if (ix[n] > 0 && ix[n] < nx[n]-1) { // not an edge
      ix[n]--;
      A0 = value(ix);
      ix = ix0;
      ix[n]++;
      A1 = value(ix);
      if (A0 * A1 == 0) {
        return 0.; // can't handle empty bins
      } else {
        return cvm::real(A1 - A0) / (widths[n] * 2.);
      }
    } else {
      // edge: use 2nd order derivative
      int increment = (ix[n] == 0 ? 1 : -1);
      // move right from left edge, or the other way around
      A0 = value(ix);
      ix[n] += increment; A1 = value(ix);
      ix[n] += increment; A2 = value(ix);
      return (-1.5 * cvm::real(A0) + 2. * cvm::real(A1)
          - 0.5 * cvm::real(A2)) * increment / widths[n];
    }
  }
};


/// Class for accumulating a scalar function on a grid
class colvar_grid_scalar : public colvar_grid<cvm::real>
{
public:

  /// \brief Provide the associated sample count by which each binned value
  /// should be divided
  colvar_grid_count *samples;

  /// Default constructor
  colvar_grid_scalar();

  /// Copy constructor (needed because of the grad pointer)
  colvar_grid_scalar(colvar_grid_scalar const &g);

  /// Destructor
  ~colvar_grid_scalar();

  /// Constructor from specific sizes arrays
  colvar_grid_scalar(std::vector<int> const &nx_i);

  /// Constructor from a vector of colvars
  colvar_grid_scalar(std::vector<colvar *> &colvars,
                     bool margin = 0);

  /// Accumulate the value
  inline void acc_value(std::vector<int> const &ix,
                        cvm::real const &new_value,
                        size_t const &imult = 0)
  {
    // only legal value of imult here is 0
    data[address(ix)] += new_value;
    if (samples)
      samples->incr_count(ix);
    has_data = true;
  }

  /// \brief Return the gradient of the scalar field from finite differences
  /// Input coordinates are those of gradient grid, shifted wrt scalar grid
  /// Should not be called on edges of scalar grid, provided the latter has margins
  /// wrt gradient grid
  inline void vector_gradient_finite_diff( const std::vector<int> &ix0, std::vector<cvm::real> &grad)
  {
    cvm::real A0, A1;
    std::vector<int> ix;
    size_t i, j, k, n;

    if (nd == 2) {
      for (n = 0; n < 2; n++) {
        ix = ix0;
        A0 = value(ix);
        ix[n]++; wrap(ix);
        A1 = value(ix);
        ix[1-n]++; wrap(ix);
        A1 += value(ix);
        ix[n]--; wrap(ix);
        A0 += value(ix);
        grad[n] = 0.5 * (A1 - A0) / widths[n];
      }
    } else if (nd == 3) {

      cvm::real p[8]; // potential values within cube, indexed in binary (4 i + 2 j + k)
      ix = ix0;
      int index = 0;
      for (i = 0; i<2; i++) {
        ix[1] = ix0[1];
        for (j = 0; j<2; j++) {
          ix[2] = ix0[2];
          for (k = 0; k<2; k++) {
            wrap(ix);
            p[index++] = value(ix);
            ix[2]++;
          }
          ix[1]++;
        }
        ix[0]++;
      }

      // The following would be easier to read using binary literals
      //                  100    101    110    111      000    001    010   011
      grad[0] = 0.25 * ((p[4] + p[5] + p[6] + p[7]) - (p[0] + p[1] + p[2] + p[3])) / widths[0];
      //                  010     011    110   111      000    001    100   101
      grad[1] = 0.25 * ((p[2] + p[3] + p[6] + p[7]) - (p[0] + p[1] + p[4] + p[5])) / widths[0];
      //                  001    011     101   111      000    010   100    110
      grad[2] = 0.25 * ((p[1] + p[3] + p[5] + p[7]) - (p[0] + p[2] + p[4] + p[6])) / widths[0];
    } else {
      cvm::error("Finite differences available in dimension 2 and 3 only.");
    }
  }

  /// \brief Return the value of the function at ix divided by its
  /// number of samples (if the count grid is defined)
  virtual cvm::real value_output(std::vector<int> const &ix,
                                 size_t const &imult = 0)
  {
    if (imult > 0) {
      cvm::error("Error: trying to access a component "
                 "larger than 1 in a scalar data grid.\n");
      return 0.;
    }
    if (samples) {
      return (samples->value(ix) > 0) ?
        (data[address(ix)] / cvm::real(samples->value(ix))) :
        0.0;
    } else {
      return data[address(ix)];
    }
  }

  /// \brief Get the value from a formatted output and transform it
  /// into the internal representation (it may have been rescaled or
  /// manipulated)
  virtual void value_input(std::vector<int> const &ix,
                           cvm::real const &new_value,
                           size_t const &imult = 0,
                           bool add = false)
  {
    if (imult > 0) {
      cvm::error("Error: trying to access a component "
                 "larger than 1 in a scalar data grid.\n");
      return;
    }
    if (add) {
      if (samples)
        data[address(ix)] += new_value * samples->new_count(ix);
      else
        data[address(ix)] += new_value;
    } else {
      if (samples)
        data[address(ix)] = new_value * samples->value(ix);
      else
        data[address(ix)] = new_value;
    }
    has_data = true;
  }

  /// \brief Return the highest value
  cvm::real maximum_value() const;

  /// \brief Return the lowest value
  cvm::real minimum_value() const;

  /// \brief Return the lowest positive value
  cvm::real minimum_pos_value() const;

  /// \brief Calculates the integral of the map (uses widths if they are defined)
  cvm::real integral() const;

  /// \brief Assuming that the map is a normalized probability density,
  ///        calculates the entropy (uses widths if they are defined)
  cvm::real entropy() const;
};



/// Class for accumulating the gradient of a scalar function on a grid
class colvar_grid_gradient : public colvar_grid<cvm::real>
{
public:

  /// \brief Provide the sample count by which each binned value
  /// should be divided
  colvar_grid_count *samples;

  /// \brief Provide the floating point weights by which each binned value
  /// should be divided (alternate to samples, only one should be non-null)
  colvar_grid_scalar *weights;

  /// Default constructor
  colvar_grid_gradient();

  /// Destructor
  virtual inline ~colvar_grid_gradient()
  {}

  /// Constructor from specific sizes arrays
  colvar_grid_gradient(std::vector<int> const &nx_i);

  /// Constructor from a vector of colvars
  colvar_grid_gradient(std::vector<colvar *>  &colvars);

  /// \brief Get a vector with the binned value(s) indexed by ix, normalized if applicable
  inline void vector_value(std::vector<int> const &ix, std::vector<cvm::real> &v) const
  {
    cvm::real const * p = &value(ix);
    if (samples) {
      int count = samples->value(ix);
      if (count) {
        cvm::real invcount = 1.0 / count;
        for (size_t i = 0; i < mult; i++) {
          v[i] = invcount * p[i];
        }
      } else {
        for (size_t i = 0; i < mult; i++) {
          v[i] = 0.0;
        }
      }
    } else {
      for (size_t i = 0; i < mult; i++) {
        v[i] = p[i];
      }
    }
  }

  /// \brief Accumulate the value
  inline void acc_value(std::vector<int> const &ix, std::vector<colvarvalue> const &values) {
    for (size_t imult = 0; imult < mult; imult++) {
      data[address(ix) + imult] += values[imult].real_value;
    }
    if (samples)
      samples->incr_count(ix);
  }

  /// \brief Accumulate the gradient based on the force (i.e. sums the
  /// opposite of the force)
  inline void acc_force(std::vector<int> const &ix, cvm::real const *forces) {
    for (size_t imult = 0; imult < mult; imult++) {
      data[address(ix) + imult] -= forces[imult];
    }
    if (samples)
      samples->incr_count(ix);
  }

  /// \brief Accumulate the gradient based on the force (i.e. sums the
  /// opposite of the force) with a non-integer weight
  inline void acc_force_weighted(std::vector<int> const &ix,
                                 cvm::real const *forces,
                                 cvm::real weight) {
    for (size_t imult = 0; imult < mult; imult++) {
      data[address(ix) + imult] -= forces[imult] * weight;
    }
    weights->acc_value(ix, weight);
  }

  /// \brief Return the value of the function at ix divided by its
  /// number of samples (if the count grid is defined)
  virtual inline cvm::real value_output(std::vector<int> const &ix,
                                        size_t const &imult = 0)
  {
    if (samples)
      return (samples->value(ix) > 0) ?
        (data[address(ix) + imult] / cvm::real(samples->value(ix))) :
        0.0;
    else
      return data[address(ix) + imult];
  }

  /// \brief Get the value from a formatted output and transform it
  /// into the internal representation (it may have been rescaled or
  /// manipulated)
  virtual inline void value_input(std::vector<int> const &ix,
                                  cvm::real const &new_value,
                                  size_t const &imult = 0,
                                  bool add = false)
  {
    if (add) {
      if (samples)
        data[address(ix) + imult] += new_value * samples->new_count(ix);
      else
        data[address(ix) + imult] += new_value;
    } else {
      if (samples)
        data[address(ix) + imult] = new_value * samples->value(ix);
      else
        data[address(ix) + imult] = new_value;
    }
    has_data = true;
  }


  /// Compute and return average value for a 1D gradient grid
  inline cvm::real average()
  {
    size_t n = 0;

    if (nd != 1 || nx[0] == 0) {
      return 0.0;
    }

    cvm::real sum = 0.0;
    std::vector<int> ix = new_index();
    if (samples) {
      for ( ; index_ok(ix); incr(ix)) {
        if ( (n = samples->value(ix)) )
          sum += value(ix) / n;
      }
    } else {
      for ( ; index_ok(ix); incr(ix)) {
        sum += value(ix);
      }
    }
    return (sum / cvm::real(nx[0]));
  }

  /// \brief If the grid is 1-dimensional, integrate it and write the
  /// integral to a file
  void write_1D_integral(std::ostream &os);

};



/// Integrate (1D, 2D or 3D) gradients

class integrate_potential : public colvar_grid_scalar
{
  public:

  integrate_potential();

  virtual ~integrate_potential()
  {}

  /// Constructor from a vector of colvars + gradient grid
  integrate_potential (std::vector<colvar *> &colvars, colvar_grid_gradient * gradients);

  /// \brief Calculate potential from divergence (in 2D); return number of steps
  int integrate (const int itmax, const cvm::real & tol, cvm::real & err);

  /// \brief Update matrix containing divergence and boundary conditions
  /// based on new gradient point value, in neighboring bins
  void update_div_neighbors(const std::vector<int> &ix);

  /// \brief Set matrix containing divergence and boundary conditions
  /// based on complete gradient grid
  void set_div();

  /// \brief Add constant to potential so that its minimum value is zero
  /// Useful e.g. for output
  inline void set_zero_minimum() {
    add_constant(-1.0 * minimum_value());
  }

  protected:

  // Reference to gradient grid
  colvar_grid_gradient *gradients;

  /// Array holding divergence + boundary terms (modified Neumann) if not periodic
  std::vector<cvm::real> divergence;

//   std::vector<cvm::real> inv_lap_diag; // Inverse of the diagonal of the Laplacian; for conditioning

  /// \brief Update matrix containing divergence and boundary conditions
  /// called by update_div_neighbors
  void update_div_local(const std::vector<int> &ix);

  /// Obtain the gradient vector at given location ix, if available
  /// or zero if it is on the edge of the gradient grid
  /// ix gets wrapped in PBC
  void get_grad(cvm::real * g, std::vector<int> &ix);

  /// \brief Solve linear system based on CG, valid for symmetric matrices only
  void nr_linbcg_sym(const std::vector<cvm::real> &b, std::vector<cvm::real> &x,
                     const cvm::real &tol, const int itmax, int &iter, cvm::real &err);

  /// l2 norm of a vector
  cvm::real l2norm(const std::vector<cvm::real> &x);

  /// Multiplication by sparse matrix representing Lagrangian (or its transpose)
  void atimes(const std::vector<cvm::real> &x, std::vector<cvm::real> &r);

//   /// Inversion of preconditioner matrix
//   void asolve(const std::vector<cvm::real> &b, std::vector<cvm::real> &x);
};

#endif
<|MERGE_RESOLUTION|>--- conflicted
+++ resolved
@@ -414,8 +414,6 @@
   inline int value_to_bin_scalar(colvarvalue const &value, const int i) const
   {
     return (int) cvm::floor( (value.real_value - lower_boundaries[i].real_value) / widths[i] );
-<<<<<<< HEAD
-=======
   }
 
   /// \brief Report the fraction of bin beyond current_bin_scalar()
@@ -430,7 +428,6 @@
   {
     cvm::real x = (value.real_value - lower_boundaries[i].real_value) / widths[i];
     return x - cvm::floor(x);
->>>>>>> 5e3fe197
   }
 
   /// \brief Use the lower boundary and the width to report which bin
